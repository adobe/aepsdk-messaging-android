/*
 Copyright 2021 Adobe. All rights reserved.
 This file is licensed to you under the Apache License, Version 2.0 (the "License");
 you may not use this file except in compliance with the License. You may obtain a copy
 of the License at http://www.apache.org/licenses/LICENSE-2.0
 Unless required by applicable law or agreed to in writing, software distributed under
 the License is distributed on an "AS IS" BASIS, WITHOUT WARRANTIES OR REPRESENTATIONS
 OF ANY KIND, either express or implied. See the License for the specific language
 governing permissions and limitations under the License.
 */

package com.adobe.marketing.mobile.messagingsample

import android.app.Notification
import android.app.NotificationChannel
import android.app.NotificationManager
import android.app.PendingIntent
import android.content.Context
import android.content.Intent
import android.os.Build
import androidx.core.app.NotificationCompat
import com.adobe.marketing.mobile.Messaging
import com.adobe.marketing.mobile.MessagingPushPayload
import com.adobe.marketing.mobile.MobileCore
import com.google.firebase.messaging.FirebaseMessagingService
import com.google.firebase.messaging.RemoteMessage
import android.os.Build.VERSION_CODES.M

class NotificationService : FirebaseMessagingService() {
    override fun onNewToken(token: String) {
        super.onNewToken(token)
        print("MessagingApplication Firebase token :: $token")
        MobileCore.setPushIdentifier(token)
    }

    override fun onMessageReceived(message: RemoteMessage) {
        super.onMessageReceived(message)

        val payload = MessagingPushPayload(message)

        val notificationManager =
            getSystemService(Context.NOTIFICATION_SERVICE) as NotificationManager
        if (Build.VERSION.SDK_INT >= Build.VERSION_CODES.O) {

            val channelName = "some channel name"
            channelId = if (payload.channelId != null) payload.channelId else channelId
            val channel = NotificationChannel(
                channelId,
                channelName,
                getImportance(payload.notificationPriority)
            ).apply {
                description = "Settings for push notification"
            }
            notificationManager.createNotificationChannel(channel)
        }

        val builder = NotificationCompat.Builder(this, channelId).apply {
            setSmallIcon(R.drawable.ic_launcher_background)
            setContentTitle(payload.title)
            setContentTitle(payload.body)

            priority = payload.notificationPriority
<<<<<<< HEAD
            setContentIntent(
                PendingIntent.getActivity(
                    this@NotificationService,
                    0,
                    Intent(this@NotificationService, MainActivity::class.java).apply {
                        Messaging.addPushTrackingDetails(this, message.messageId, message.data)
                    },
                    PendingIntent.FLAG_UPDATE_CURRENT
                )
            )
            setDeleteIntent(
                PendingIntent.getBroadcast(
                    this@NotificationService,
                    0,
                    Intent(
                        this@NotificationService.applicationContext,
                        NotificationDeleteReceiver::class.java
                    ).apply {
                        Messaging.addPushTrackingDetails(this, message.messageId, message.data)
                    },
                    0
                )
            )
=======
            setContentIntent(PendingIntent.getActivity(this@NotificationService, 0, Intent(this@NotificationService, MainActivity::class.java).apply {
                Messaging.addPushTrackingDetails(this, message.messageId, message.data)
            }, if(Build.VERSION.SDK_INT >= M) PendingIntent.FLAG_IMMUTABLE else 0))
            setDeleteIntent(PendingIntent.getBroadcast(this@NotificationService, 0, Intent(this@NotificationService.applicationContext, NotificationDeleteReceiver::class.java).apply {
                Messaging.addPushTrackingDetails(this, message.messageId, message.data)
            }, if(Build.VERSION.SDK_INT >= M) PendingIntent.FLAG_IMMUTABLE else 0))
>>>>>>> d8931d6f
            setAutoCancel(true)
        }

        notificationManager.notify(NOTIFICATION_ID, builder.build())
    }

    private fun getImportance(priority: Int) = if (Build.VERSION.SDK_INT >= Build.VERSION_CODES.N) {
        when (priority) {
            Notification.PRIORITY_MIN -> NotificationManager.IMPORTANCE_MIN
            Notification.PRIORITY_LOW -> NotificationManager.IMPORTANCE_LOW
            Notification.PRIORITY_HIGH -> NotificationManager.IMPORTANCE_HIGH
            Notification.PRIORITY_MAX -> NotificationManager.IMPORTANCE_MAX
            Notification.PRIORITY_DEFAULT -> NotificationManager.IMPORTANCE_DEFAULT
            else -> NotificationManager.IMPORTANCE_NONE
        }
    } else {
        NotificationManager.IMPORTANCE_DEFAULT
    }

    companion object {
        @JvmField
        val NOTIFICATION_ID = 0x12E45
        var channelId = "messaging_notification_channel"
        const val NOTIFICATION_DELETED_ACTION = "NOTIFICATION_DELETED_ACTION"
    }
}<|MERGE_RESOLUTION|>--- conflicted
+++ resolved
@@ -60,38 +60,12 @@
             setContentTitle(payload.body)
 
             priority = payload.notificationPriority
-<<<<<<< HEAD
-            setContentIntent(
-                PendingIntent.getActivity(
-                    this@NotificationService,
-                    0,
-                    Intent(this@NotificationService, MainActivity::class.java).apply {
-                        Messaging.addPushTrackingDetails(this, message.messageId, message.data)
-                    },
-                    PendingIntent.FLAG_UPDATE_CURRENT
-                )
-            )
-            setDeleteIntent(
-                PendingIntent.getBroadcast(
-                    this@NotificationService,
-                    0,
-                    Intent(
-                        this@NotificationService.applicationContext,
-                        NotificationDeleteReceiver::class.java
-                    ).apply {
-                        Messaging.addPushTrackingDetails(this, message.messageId, message.data)
-                    },
-                    0
-                )
-            )
-=======
             setContentIntent(PendingIntent.getActivity(this@NotificationService, 0, Intent(this@NotificationService, MainActivity::class.java).apply {
                 Messaging.addPushTrackingDetails(this, message.messageId, message.data)
             }, if(Build.VERSION.SDK_INT >= M) PendingIntent.FLAG_IMMUTABLE else 0))
             setDeleteIntent(PendingIntent.getBroadcast(this@NotificationService, 0, Intent(this@NotificationService.applicationContext, NotificationDeleteReceiver::class.java).apply {
                 Messaging.addPushTrackingDetails(this, message.messageId, message.data)
             }, if(Build.VERSION.SDK_INT >= M) PendingIntent.FLAG_IMMUTABLE else 0))
->>>>>>> d8931d6f
             setAutoCancel(true)
         }
 
