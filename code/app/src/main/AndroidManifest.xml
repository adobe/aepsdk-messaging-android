<?xml version="1.0" encoding="utf-8"?>
<manifest xmlns:android="http://schemas.android.com/apk/res/android"
    package="com.adobe.marketing.mobile.messagingsampleapp">

<<<<<<< HEAD
    <uses-permission android:name="android.permission.INTERNET"></uses-permission>
=======
    <uses-permission android:name="android.permission.INTERNET"/>
>>>>>>> 71ff3310

    <application
        android:name=".MessagingApplication"
        android:allowBackup="true"
        android:icon="@mipmap/ic_launcher"
        android:label="@string/app_name"
        android:roundIcon="@mipmap/ic_launcher_round"
        android:supportsRtl="true"
        android:theme="@style/AppTheme">
        <activity
            android:name=".MainActivity"
            android:label="@string/app_name"
            android:theme="@style/AppTheme.NoActionBar">
            <intent-filter>
                <action android:name="android.intent.action.MAIN" />

                <category android:name="android.intent.category.LAUNCHER" />
            </intent-filter>
        </activity>

        <service
            android:name=".NotificationService"
            android:enabled="true"
            android:exported="false">
            <intent-filter>
                <action android:name="com.google.firebase.MESSAGING_EVENT" />
            </intent-filter>
        </service>

    </application>

</manifest><|MERGE_RESOLUTION|>--- conflicted
+++ resolved
@@ -2,11 +2,7 @@
 <manifest xmlns:android="http://schemas.android.com/apk/res/android"
     package="com.adobe.marketing.mobile.messagingsampleapp">
 
-<<<<<<< HEAD
-    <uses-permission android:name="android.permission.INTERNET"></uses-permission>
-=======
     <uses-permission android:name="android.permission.INTERNET"/>
->>>>>>> 71ff3310
 
     <application
         android:name=".MessagingApplication"
