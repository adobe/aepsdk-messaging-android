<?xml version="1.0" encoding="utf-8"?>
<manifest xmlns:android="http://schemas.android.com/apk/res/android">

    <uses-permission android:name="android.permission.INTERNET" />
    <uses-permission android:name="android.permission.POST_NOTIFICATIONS" />

    <application
        android:name=".MessagingApplication"
        android:allowBackup="true"
        android:icon="@mipmap/ic_launcher"
        android:label="@string/app_name"
        android:roundIcon="@mipmap/ic_launcher_round"
        android:supportsRtl="true"
        android:theme="@style/AppTheme">
        <activity
            android:name=".ScrollingFeedActivity"
            android:exported="false"
            android:label="@string/title_activity_message_feed"
            android:theme="@style/AppTheme.NoActionBar" />
        <activity
            android:name=".CodeBasedExperienceActivity"
            android:exported="false"
            android:label="@string/title_activity_code_based"
            android:theme="@style/AppTheme.NoActionBar" />
        <activity
            android:name=".SingleFeedActivity"
            android:exported="false"
            android:label="@string/title_activity_single_feed"
            android:theme="@style/AppTheme.NoActionBar" />
        <activity
            android:name=".ThirdLevelActivity"
            android:exported="true"
            android:parentActivityName=".SecondLevelActivity"
            android:theme="@style/AppTheme.NoActionBar">
            <intent-filter>
                <action android:name="android.intent.action.VIEW" />
                <category android:name="android.intent.category.DEFAULT" />
                <category android:name="android.intent.category.BROWSABLE" />
                <data
                    android:host="thirdpage"
                    android:scheme="demoapp" />
            </intent-filter>
        </activity>

        <activity
            android:name=".SecondLevelActivity"
            android:exported="true"
            android:parentActivityName=".MainActivity">
            <intent-filter>
                <action android:name="android.intent.action.VIEW" />
                <category android:name="android.intent.category.DEFAULT" />
                <category android:name="android.intent.category.BROWSABLE" />
                <data
                    android:host="secondpage"
                    android:scheme="demoapp" />
            </intent-filter>
        </activity>

        <activity
            android:name=".MainActivity"
            android:exported="true"
            android:label="@string/app_name"
            android:theme="@style/AppTheme.NoActionBar">
            <intent-filter>
                <action android:name="android.intent.action.MAIN" />
                <category android:name="android.intent.category.LAUNCHER" />
            </intent-filter>
        </activity>

        <service
            android:name=".NotificationService"
            android:enabled="true"
            android:exported="false">
            <intent-filter>
                <action android:name="com.google.firebase.MESSAGING_EVENT" />
            </intent-filter>
        </service>

        <receiver android:name=".NotificationBroadcastReceiver" />
<<<<<<< HEAD
        <receiver android:name=".NotificationDeleteReceiver" />
=======
>>>>>>> 7a473177
    </application>

</manifest><|MERGE_RESOLUTION|>--- conflicted
+++ resolved
@@ -27,6 +27,7 @@
             android:exported="false"
             android:label="@string/title_activity_single_feed"
             android:theme="@style/AppTheme.NoActionBar" />
+
         <activity
             android:name=".ThirdLevelActivity"
             android:exported="true"
@@ -63,6 +64,7 @@
             android:theme="@style/AppTheme.NoActionBar">
             <intent-filter>
                 <action android:name="android.intent.action.MAIN" />
+
                 <category android:name="android.intent.category.LAUNCHER" />
             </intent-filter>
         </activity>
@@ -77,10 +79,6 @@
         </service>
 
         <receiver android:name=".NotificationBroadcastReceiver" />
-<<<<<<< HEAD
-        <receiver android:name=".NotificationDeleteReceiver" />
-=======
->>>>>>> 7a473177
     </application>
 
 </manifest>