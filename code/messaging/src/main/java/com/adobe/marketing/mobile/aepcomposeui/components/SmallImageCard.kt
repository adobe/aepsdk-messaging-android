/*
  Copyright 2024 Adobe. All rights reserved.
  This file is licensed to you under the Apache License, Version 2.0 (the "License");
  you may not use this file except in compliance with the License. You may obtain a copy
  of the License at http://www.apache.org/licenses/LICENSE-2.0
  Unless required by applicable law or agreed to in writing, software distributed under
  the License is distributed on an "AS IS" BASIS, WITHOUT WARRANTIES OR REPRESENTATIONS
  OF ANY KIND, either express or implied. See the License for the specific language
  governing permissions and limitations under the License.
*/

package com.adobe.marketing.mobile.aepcomposeui.components

import android.graphics.Bitmap
import androidx.compose.foundation.isSystemInDarkTheme
import androidx.compose.foundation.layout.Box
import androidx.compose.foundation.layout.size
import androidx.compose.material3.CircularProgressIndicator
import androidx.compose.runtime.Composable
import androidx.compose.runtime.LaunchedEffect
import androidx.compose.runtime.getValue
import androidx.compose.runtime.mutableStateOf
import androidx.compose.runtime.remember
import androidx.compose.runtime.setValue
import androidx.compose.ui.Alignment
import androidx.compose.ui.Modifier
import androidx.compose.ui.graphics.asImageBitmap
import androidx.compose.ui.graphics.painter.BitmapPainter
import androidx.compose.ui.unit.dp
import com.adobe.marketing.mobile.aepcomposeui.AepUIConstants
import com.adobe.marketing.mobile.aepcomposeui.SmallImageUI
import com.adobe.marketing.mobile.aepcomposeui.UIAction
import com.adobe.marketing.mobile.aepcomposeui.UIEvent
import com.adobe.marketing.mobile.aepcomposeui.observers.AepUIEventObserver
import com.adobe.marketing.mobile.aepcomposeui.style.SmallImageUIStyle
<<<<<<< HEAD
=======
import com.adobe.marketing.mobile.aepcomposeui.utils.UIAction
import com.adobe.marketing.mobile.aepcomposeui.utils.UIUtils
import kotlinx.coroutines.Dispatchers
import kotlinx.coroutines.withContext
>>>>>>> c89c5d03

/**
 * Composable function that renders a small image card UI.
 *
 * @param ui The small image AEP UI to be rendered.
 * @param style The style to be applied to the small image UI.
 * @param observer An optional observer that listens to UI events.
 */
@Composable
fun SmallImageCard(
    ui: SmallImageUI,
    style: SmallImageUIStyle,
    observer: AepUIEventObserver?,
) {
    var imageBitmap by remember { mutableStateOf<Bitmap?>(null) }
    val imageUrl = if (isSystemInDarkTheme() && ui.getTemplate().image?.darkUrl != null)
        ui.getTemplate().image?.darkUrl else ui.getTemplate().image?.url

    LaunchedEffect(ui.getTemplate().id) {
        observer?.onEvent(UIEvent.Display(ui))
        if (imageUrl != null) {
            imageBitmap = withContext(Dispatchers.IO) {
                UIUtils.downloadImage(imageUrl)
            }
        }
    }

    AepCardComposable(
        cardStyle = style.cardStyle,
        onClick = {
            observer?.onEvent(UIEvent.Interact(ui, UIAction.Click(ui.getTemplate().id, ui.getTemplate().actionUrl)))
        }
    ) {
        Box {
            ui.getTemplate().dismissBtn?.let {
                AepIconComposable(
                    drawableId = it.drawableId,
                    // todo check if we can remember this calculation so that it is not repeated for recompositions
                    style = style.dismissButtonStyle.apply {
                        modifier = (modifier ?: Modifier).align(style.dismissButtonAlignment)
                    },
                    onClick = {
                        observer?.onEvent(UIEvent.Dismiss(ui))
                    }
                )
            }

            AepRowComposable(
                rowStyle = style.rootRowStyle
            ) {
                imageBitmap?.let {
                    AepImageComposable(
                        content = BitmapPainter(it.asImageBitmap()),
                        style = style.imageStyle
                    )
                } ?: run {
                    Box(
                        modifier = Modifier
                            .size(AepUIConstants.SmallImageCard.DefaultStyle.IMAGE_WIDTH.dp),
                        contentAlignment = Alignment.Center
                    ) {
                        CircularProgressIndicator(
                            modifier = Modifier.size(48.dp),
                            strokeWidth = 4.dp
                        )
                    }
                }
                AepColumnComposable(
                    columnStyle = style.textColumnStyle
                ) {
<<<<<<< HEAD
                    ui.getTemplate().buttons?.forEachIndexed { index, button ->
                        AepButtonComposable(
                            button,
                            onClick = {
                                observer?.onEvent(UIEvent.Interact(ui, UIAction.Click(button.id, button.actionUrl)))
                            },
                            buttonStyle = style.buttonStyle[index].first,
                            buttonTextStyle = style.buttonStyle[index].second
=======
                    ui.getTemplate().title.let {
                        AepTextComposable(
                            model = it,
                            textStyle = style.titleAepTextStyle
>>>>>>> c89c5d03
                        )
                    }
                    ui.getTemplate().body?.let {
                        AepTextComposable(
                            model = it,
                            textStyle = style.bodyAepTextStyle
                        )
                    }
                    AepRowComposable(
                        rowStyle = style.buttonRowStyle
                    ) {
                        ui.getTemplate().buttons?.forEachIndexed { index, button ->
                            AepButtonComposable(
                                button,
                                onClick = {
                                    observer?.onEvent(UIEvent.Interact(ui, UIAction.CLICK))
                                },
                                buttonStyle = style.buttonStyle[index].first,
                                buttonTextStyle = style.buttonStyle[index].second
                            )
                        }
                    }
                }
            }
        }
    }
}<|MERGE_RESOLUTION|>--- conflicted
+++ resolved
@@ -29,17 +29,13 @@
 import androidx.compose.ui.unit.dp
 import com.adobe.marketing.mobile.aepcomposeui.AepUIConstants
 import com.adobe.marketing.mobile.aepcomposeui.SmallImageUI
-import com.adobe.marketing.mobile.aepcomposeui.UIAction
-import com.adobe.marketing.mobile.aepcomposeui.UIEvent
+import com.adobe.marketing.mobile.aepcomposeui.interactions.UIEvent
 import com.adobe.marketing.mobile.aepcomposeui.observers.AepUIEventObserver
 import com.adobe.marketing.mobile.aepcomposeui.style.SmallImageUIStyle
-<<<<<<< HEAD
-=======
 import com.adobe.marketing.mobile.aepcomposeui.utils.UIAction
 import com.adobe.marketing.mobile.aepcomposeui.utils.UIUtils
 import kotlinx.coroutines.Dispatchers
 import kotlinx.coroutines.withContext
->>>>>>> c89c5d03
 
 /**
  * Composable function that renders a small image card UI.
@@ -70,7 +66,7 @@
     AepCardComposable(
         cardStyle = style.cardStyle,
         onClick = {
-            observer?.onEvent(UIEvent.Interact(ui, UIAction.Click(ui.getTemplate().id, ui.getTemplate().actionUrl)))
+            observer?.onEvent(UIEvent.Interact(ui, UIAction.CLICK))
         }
     ) {
         Box {
@@ -110,21 +106,10 @@
                 AepColumnComposable(
                     columnStyle = style.textColumnStyle
                 ) {
-<<<<<<< HEAD
-                    ui.getTemplate().buttons?.forEachIndexed { index, button ->
-                        AepButtonComposable(
-                            button,
-                            onClick = {
-                                observer?.onEvent(UIEvent.Interact(ui, UIAction.Click(button.id, button.actionUrl)))
-                            },
-                            buttonStyle = style.buttonStyle[index].first,
-                            buttonTextStyle = style.buttonStyle[index].second
-=======
                     ui.getTemplate().title.let {
                         AepTextComposable(
                             model = it,
                             textStyle = style.titleAepTextStyle
->>>>>>> c89c5d03
                         )
                     }
                     ui.getTemplate().body?.let {
