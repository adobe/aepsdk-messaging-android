--- conflicted
+++ resolved
@@ -21,11 +21,7 @@
  *
  * @property callback An optional callback to invoke when a content card event occurs.
  */
-<<<<<<< HEAD
-internal open class MessagingEventHandler(private val callback: ContentCardUIEventListening?) {
-=======
-internal abstract class MessagingEventHandler(private val callback: ContentCardCallback?) {
->>>>>>> 90577531
+internal abstract class MessagingEventHandler(private val callback: ContentCardUIEventListening?) {
     companion object {
         private const val SELF_TAG = "MessagingEventHandler"
     }
