--- conflicted
+++ resolved
@@ -36,10 +36,6 @@
 
 class InternalMessagingUtils {
     private static final String SELF_TAG = "InternalMessagingUtils";
-<<<<<<< HEAD
-    private static long lastPushTokenSyncTimestamp = 0;
-=======
->>>>>>> e1310a7f
 
     static List<Proposition> getPropositionsFromPayloads(final List<Map<String, Object>> payloads) {
         final List<Proposition> propositions = new ArrayList<>();
@@ -581,137 +577,6 @@
     }
 
     // ========================================================================================
-<<<<<<< HEAD
-    // Push token sync helpers
-    // ========================================================================================
-    /**
-     * Determines if the provided push token should be synced to Adobe Journey Optimizer via an Edge
-     * network request.
-     *
-     * @param configSharedState A {@link Map} containing the configuration shared state
-     * @param newPushToken A {@code String} containing the push token to be synced
-     * @param eventTimestamp A {@code long} containing the event timestamp
-     * @return {@code boolean} indicating if the push token should be synced
-     */
-    static boolean shouldSyncPushToken(
-            @Nullable final Map<String, Object> configSharedState,
-            @Nullable final String newPushToken,
-            final long eventTimestamp) {
-        if (StringUtils.isNullOrEmpty(newPushToken)) {
-            Log.debug(
-                    MessagingConstants.LOG_TAG,
-                    "shouldSyncPushToken",
-                    "New push token is null or empty, push token will not be synced.");
-            return false;
-        }
-
-        // check if the push token sync optimization will be used.
-        // if true, the push token will be synced only if it has changed.
-        // if the value is not present, it will default to true.
-        final boolean optimizePushSync =
-                DataReader.optBoolean(
-                        configSharedState,
-                        MessagingConstants.SharedState.Configuration.OPTIMIZE_PUSH_SYNC,
-                        true);
-
-        final String existingPushToken = getPushTokenFromPersistence();
-        final boolean pushTokensMatch =
-                !StringUtils.isNullOrEmpty(existingPushToken)
-                        && existingPushToken.equals(newPushToken);
-        boolean shouldSync;
-        if (!pushTokensMatch) {
-            Log.debug(
-                    MessagingConstants.LOG_TAG,
-                    "shouldSyncPushToken",
-                    "Push token is new or changed. The push token will be synced.");
-
-            shouldSync = true;
-        } else if (!optimizePushSync && isPushTokenSyncTimeoutExpired(eventTimestamp)) {
-            Log.debug(
-                    MessagingConstants.LOG_TAG,
-                    "shouldSyncPushToken",
-                    "Push registration sync optimization is disabled. The push token will be"
-                            + " synced.");
-
-            shouldSync = true;
-        } else {
-            final String blockedSyncReason =
-                    optimizePushSync
-                            ? "Push token sync optimization is enabled"
-                            : "Push registration sync optimization is disabled but the sync is"
-                                    + " within the 1 second timeout";
-            Log.debug(
-                    MessagingConstants.LOG_TAG,
-                    "shouldSyncPushToken",
-                    "%s. The push token will not be synced.",
-                    blockedSyncReason);
-            shouldSync = false;
-        }
-
-        if (shouldSync) {
-            // persist the push token in the messaging named collection
-            persistPushToken(newPushToken);
-            // store the event timestamp of the last push token sync in-memory
-            lastPushTokenSyncTimestamp = eventTimestamp;
-        }
-
-        return shouldSync;
-    }
-
-    /**
-     * Determines if the push token sync timeout has expired.
-     *
-     * @param eventTimestamp A {@code long} containing the event timestamp
-     * @return {@code boolean} indicating if the push token sync timeout has expired
-     */
-    private static boolean isPushTokenSyncTimeoutExpired(final long eventTimestamp) {
-        return eventTimestamp - lastPushTokenSyncTimestamp
-                > MessagingConstants.IGNORE_PUSH_SYNC_TIMEOUT_MS;
-    }
-
-    // ========================================================================================
-    // Datastore utils
-    // ========================================================================================
-    /**
-     * Persists the provided push token in the Messaging extension {@link NamedCollection}.
-     *
-     * @param pushToken A {@code String} containing the push token to be persisted
-     */
-    static void persistPushToken(final String pushToken) {
-        final NamedCollection messagingNamedCollection = getNamedCollection();
-        if (pushToken == null) {
-            messagingNamedCollection.remove(
-                    MessagingConstants.NamedCollectionKeys.Messaging.PUSH_IDENTIFIER);
-            return;
-        }
-        messagingNamedCollection.setString(
-                MessagingConstants.NamedCollectionKeys.Messaging.PUSH_IDENTIFIER, pushToken);
-    }
-    /**
-     * Retrieves the Messaging extension {@link NamedCollection} from the {@link DataStoring}
-     * service.
-     *
-     * @return The Messaging extension {@link NamedCollection}.
-     */
-    private static NamedCollection getNamedCollection() {
-        final DataStoring dataStoreService = ServiceProvider.getInstance().getDataStoreService();
-        return dataStoreService.getNamedCollection(MessagingConstants.DATA_STORE_NAME);
-    }
-
-    /**
-     * Retrieves the push token from the Messaging {@link NamedCollection}.
-     *
-     * @return {@code String} containing the persisted push token
-     */
-    @Nullable static String getPushTokenFromPersistence() {
-        final NamedCollection messagingNamedCollection = getNamedCollection();
-        return messagingNamedCollection.getString(
-                MessagingConstants.NamedCollectionKeys.Messaging.PUSH_IDENTIFIER, null);
-    }
-
-    // ========================================================================================
-=======
->>>>>>> e1310a7f
     // Collection utils
     // ========================================================================================
     /**
