--- conflicted
+++ resolved
@@ -111,12 +111,7 @@
             static final String TRACK_INFO_KEY_APPLICATION_OPENED = "applicationOpened";
             static final String TRACK_INFO_KEY_ACTION_ID = "actionId";
             static final String TRACK_INFO_KEY_ADOBE_XDM = "adobe_xdm";
-<<<<<<< HEAD
-
             static final String CONTAINS_AJO_PUSH_TRACKING_DATA = "containsAjoPushTrackingData";
-
-=======
->>>>>>> c02407aa
             static final String REFRESH_MESSAGES = "refreshmessages";
 
             static final String PUSH_NOTIFICATION_TRACKING_STATUS = "pushTrackingStatus";
