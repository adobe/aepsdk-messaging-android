--- conflicted
+++ resolved
@@ -110,11 +110,7 @@
             static final String TRACK_INFO_KEY_APPLICATION_OPENED = "applicationOpened";
             static final String TRACK_INFO_KEY_ACTION_ID = "actionId";
             static final String TRACK_INFO_KEY_ADOBE_XDM = "adobe_xdm";
-<<<<<<< HEAD
-            static final String REFRESH_MESSAGES = "refreshMessages";
-=======
             static final String REFRESH_MESSAGES = "refreshmessages";
->>>>>>> 5c919bad
             static final String UPDATE_FEEDS = "updatefeeds";
             static final String SURFACES = "surfaces";
 
