--- conflicted
+++ resolved
@@ -14,13 +14,8 @@
 
 public final class MessagingConstants {
 
-<<<<<<< HEAD
-    static final String LOG_TAG = "Messaging";
+    public static final String LOG_TAG = "Messaging";
     static final String EXTENSION_VERSION = "2.3.0-cbe-beta";
-=======
-    public static final String LOG_TAG = "Messaging";
-    static final String EXTENSION_VERSION = "2.3.0";
->>>>>>> b9378891
     static final String FRIENDLY_EXTENSION_NAME = "Messaging";
     static final String EXTENSION_NAME = "com.adobe.messaging";
     static final String RULES_ENGINE_NAME = EXTENSION_NAME + ".rulesengine";
