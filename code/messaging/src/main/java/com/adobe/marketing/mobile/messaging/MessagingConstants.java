/*
  Copyright 2021 Adobe. All rights reserved.
  This file is licensed to you under the Apache License, Version 2.0 (the "License");
  you may not use this file except in compliance with the License. You may obtain a copy
  of the License at http://www.apache.org/licenses/LICENSE-2.0
  Unless required by applicable law or agreed to in writing, software distributed under
  the License is distributed on an "AS IS" BASIS, WITHOUT WARRANTIES OR REPRESENTATIONS
  OF ANY KIND, either express or implied. See the License for the specific language
  governing permissions and limitations under the License.
*/

package com.adobe.marketing.mobile.messaging;

public final class MessagingConstants {

    public static final String LOG_TAG = "Messaging";
    static final String FRIENDLY_EXTENSION_NAME = "Messaging";
    static final String EXTENSION_NAME = "com.adobe.messaging";
    static final String RULES_ENGINE_NAME = EXTENSION_NAME + ".rulesengine";
    static final String CONTENT_CARD_RULES_ENGINE_NAME = EXTENSION_NAME + "ContentCard.rulesengine";
    static final String CACHE_BASE_DIR = "messaging";
    static final String PROPOSITIONS_CACHE_SUBDIRECTORY = "propositions";
    static final String IMAGES_CACHE_SUBDIRECTORY = "images";
    static final String CONTENT_CARD_CACHE_SUBDIRECTORY = "contentCardImages";
    static final String HTTP_HEADER_IF_MODIFIED_SINCE = "If-Modified-Since";
    static final String HTTP_HEADER_LAST_MODIFIED = "Last-Modified";
    static final String HTTP_HEADER_IF_NONE_MATCH = "If-None-Match";
    static final String HTTP_HEADER_ETAG = "Etag";
    static final String GIF_FILE_EXTENSION = ".gif";
    static final String MESSAGING_FILE_PROVIDER_AUTHORITY = ".messagingfileprovider";
    static final int DEFAULT_TIMEOUT = 5;
    static final long RESPONSE_CALLBACK_TIMEOUT = 10000; // 10 seconds
    static final long CACHE_EXPIRY_TIME = 604800000; // 7 days in milliseconds
<<<<<<< HEAD
    static final long MILLISECONDS_IN_A_SECOND = 1000;
    static final String DATA_STORE_NAME = "AdobeMobile_Messaging";
=======
    static final int HALF_SECOND_IN_MILLIS = 500;
    static final int DOWNLOAD_ASSET_TIMEOUT = 5000;
>>>>>>> fb8675cf

    private MessagingConstants() {}

    final class SchemaValues {
        static final String SCHEMA_HTML_CONTENT =
                "https://ns.adobe.com/personalization/html-content-item";
        static final String SCHEMA_JSON_CONTENT =
                "https://ns.adobe.com/personalization/json-content-item";
        static final String SCHEMA_RULESET_ITEM =
                "https://ns.adobe.com/personalization/ruleset-item";
        static final String SCHEMA_IAM = "https://ns.adobe.com/personalization/message/in-app";

        @Deprecated
        static final String SCHEMA_FEED_ITEM =
                "https://ns.adobe.com/personalization/message/feed-item";

        static final String SCHEMA_CONTENT_CARD =
                "https://ns.adobe.com/personalization/message/content-card";
        static final String SCHEMA_NATIVE_ALERT =
                "https://ns.adobe.com/personalization/message/native-alert";
        static final String SCHEMA_DEFAULT_CONTENT =
                "https://ns.adobe.com/personalization/default-content-item";

        private SchemaValues() {}
    }

    final class ContentTypes {
        static final String APPLICATION_JSON = "application/json";
        static final String TEXT_HTML = "text/html";
        static final String TEXT_XML = "text/xml";
        static final String TEXT_PLAIN = "text/plain";

        private ContentTypes() {}
    }

    final class ConsequenceDetailKeys {
        static final String ID = "id";
        static final String SCHEMA = "schema";
        static final String DATA = "data";
        static final String CONTENT = "content";

        private ConsequenceDetailKeys() {}
    }

    final class ConsequenceDetailDataKeys {
        static final String FORMAT = "format";
        static final String CONTENT = "content";
        static final String CONTENT_TYPE = "contentType";
        static final String PUBLISHED_DATE = "publishedDate";
        static final String EXPIRY_DATE = "expiryDate";
        static final String METADATA = "meta";
        static final String MOBILE_PARAMETERS = "mobileParameters";
        static final String WEB_PARAMETERS = "webParameters";
        static final String REMOTE_ASSETS = "remoteAssets";

        private ConsequenceDetailDataKeys() {}
    }

    final class QueryParameters {
        static final String JAVASCRIPT_QUERY_KEY = "js";
        static final String ADOBE_INAPP = "adbinapp";
        static final String PATH_CANCEL = "cancel";
        static final String PATH_DISMISS = "dismiss";
        static final String INTERACTION = "interaction";
        static final String DEEPLINK = "adb_deeplink";
        static final String LINK = "link";

        private QueryParameters() {}
    }

    final class MessageFeedKeys {
        static final String TITLE = "title";
        static final String BODY = "body";
        static final String IMAGE_URL = "imageUrl";
        static final String ACTION_TITLE = "actionTitle";
        static final String ACTION_URL = "actionUrl";
        static final String SURFACE = "surface";

        private MessageFeedKeys() {}
    }

    final class TrackingKeys {
        static final String XDM = "xdm";
        static final String META = "meta";
        static final String CJM = "cjm";
        static final String MIXINS = "mixins";
        static final String EXPERIENCE = "_experience";
        static final String CUSTOMER_JOURNEY_MANAGEMENT = "customerJourneyManagement";
        static final String MESSAGE_PROFILE_JSON =
                "{\n"
                        + "   \"messageProfile\":{\n"
                        + "      \"channel\":{\n"
                        + "         \"_id\":\"https://ns.adobe.com/xdm/channels/push\"\n"
                        + "      }\n"
                        + "   },\n"
                        + "   \"pushChannelContext\":{\n"
                        + "      \"platform\":\"fcm\"\n"
                        + "   }\n"
                        + "}";
        static final String APPLICATION = "application";
        static final String LAUNCHES = "launches";
        static final String LAUNCHES_VALUE = "value";
        static final String DATASET_ID = "datasetId";
        static final String COLLECT = "collect";

        private TrackingKeys() {}
    }

    final class JsonValues {
        static final String FCM = "fcm";
        static final String ECID = "ECID";

        private JsonValues() {}
    }

    final class PayloadKeys {
        static final String DATA = "data";
        static final String CONTENT = "content";
        static final String ID = "id";
        static final String SCHEMA = "schema";
        static final String CORRELATION_ID = "correlationID";
        static final String ACTIVITY = "activity";
        static final String RANK = "rank";
        static final String PRIORITY = "priority";

        private PayloadKeys() {}
    }

    final class EventDataKeys {
        static final String REQUEST_EVENT_ID = "requestEventId";
        static final String IAM_HISTORY = "iam";
        static final String URI = "uri";

        final class Identity {
            static final String PUSH_IDENTIFIER = "pushidentifier";

            private Identity() {}
        }

        final class Messaging {
            static final String TRACK_INFO_KEY_EVENT_TYPE = "eventType";
            static final String TRACK_INFO_KEY_MESSAGE_ID = "messageId";
            static final String TRACK_INFO_KEY_APPLICATION_OPENED = "applicationOpened";
            static final String TRACK_INFO_KEY_ACTION_ID = "actionId";
            static final String TRACK_INFO_KEY_ADOBE_XDM = "adobe_xdm";
            static final String REFRESH_MESSAGES = "refreshmessages";
            static final String UPDATE_PROPOSITIONS = "updatepropositions";
            static final String GET_PROPOSITIONS = "getpropositions";
            static final String SURFACES = "surfaces";
            static final String ENDING_EVENT_ID = "endingEventId";
            static final String RESPONSE_ERROR = "responseerror";
            static final String PUSH_NOTIFICATION_TRACKING_STATUS = "pushTrackingStatus";
            static final String PUSH_NOTIFICATION_TRACKING_MESSAGE = "pushTrackingStatusMessage";
            static final String TRACK_PROPOSITIONS = "trackpropositions";
            static final String PROPOSITION_INTERACTION = "propositioninteraction";

            private Messaging() {}

            final class Data {
                final class AdobeKeys {
                    static final String NAMESPACE = "__adobe";
                    static final String AJO = "ajo";
                    static final String INAPP_RESPONSE_FORMAT = "in-app-response-format";

                    private AdobeKeys() {}
                }

                final class Key {
                    static final String DATA = "data";

                    private Key() {}
                }

                final class Value {
                    static final int NEW_IAM = 2;

                    private Value() {}
                }

                private Data() {}
            }

            final class XDMDataKeys {
                static final String XDM = "xdm";
                static final String ACTION_ID = "actionID";
                static final String CUSTOM_ACTION = "customAction";
                static final String PUSH_PROVIDER_MESSAGE_ID = "pushProviderMessageID";
                static final String PUSH_PROVIDER = "pushProvider";
                static final String EVENT_TYPE = "eventType";
                static final String PUSH_NOTIFICATION_TRACKING_MIXIN_NAME =
                        "pushNotificationTracking";
                static final String REQUEST = "request";
                static final String SEND_COMPLETION = "sendCompletion";

                private XDMDataKeys() {}
            }

            final class PushNotificationDetailsDataKeys {
                static final String DATA = "data";
                static final String PUSH_NOTIFICATION_DETAILS = "pushNotificationDetails";
                static final String IDENTITY = "identity";
                static final String NAMESPACE = "namespace";
                static final String CODE = "code";
                static final String ID = "id";
                static final String APP_ID = "appID";
                static final String TOKEN = "token";
                static final String PLATFORM = "platform";
                static final String DENY_LISTED = "denylisted";

                private PushNotificationDetailsDataKeys() {}
            }

            final class Inbound {
                private Inbound() {}

                final class EventType {
                    static final String PERSONALIZATION_REQUEST = "personalization.request";

                    private EventType() {}
                }

                final class Key {
                    static final String PERSONALIZATION = "personalization";
                    static final String DECISIONING = "decisioning";
                    static final String PAYLOAD = "payload";
                    static final String ITEMS = "items";
                    static final String ID = "id";
                    static final String REASON = "reason";
                    static final String SCOPE = "scope";
                    static final String SCOPE_DETAILS = "scopeDetails";
                    static final String QUERY = "query";
                    static final String SURFACES = "surfaces";
                    static final String PROPOSITION_EVENT_TYPE = "propositionEventType";
                    static final String PROPOSITIONS = "propositions";
                    static final String PROPOSITION_ACTION = "propositionAction";
                    static final String LABEL = "label";
                    static final String SCHEMAS = "schemas";
                    static final String CHARACTERISTICS = "characteristics";
                    static final String TOKENS = "tokens";

                    private Key() {}
                }
            }
        }

        final class RulesEngine {
            static final String JSON_RULES_KEY = "rules";
            static final String JSON_CONSEQUENCES_KEY = "consequences";
            static final String JSON_VERSION_KEY = "version";
            static final String MESSAGE_CONSEQUENCE_ID = "id";
            static final String MESSAGE_CONSEQUENCE_TYPE = "type";
            static final String MESSAGE_CONSEQUENCE_CJM_VALUE = "cjmiam";
            static final String MESSAGE_CONSEQUENCE_DETAIL = "detail";
            static final String MESSAGE_CONSEQUENCE_DETAIL_KEY_DATA = "data";
            static final String MESSAGE_CONSEQUENCE_DETAIL_KEY_SCHEMA = "schema";
            static final String MESSAGE_CONSEQUENCE_DETAIL_KEY_HTML = "html";
            static final String MESSAGE_CONSEQUENCE_DETAIL_KEY_CONTENT = "content";
            static final String MESSAGE_CONSEQUENCE_DETAIL_KEY_REMOTE_ASSETS = "remoteAssets";
            static final String MESSAGE_CONSEQUENCE_DETAIL_KEY_MOBILE_PARAMETERS =
                    "mobileParameters";
            static final String CONSEQUENCE_TRIGGERED = "triggeredconsequence";

            private RulesEngine() {}
        }

        final class MobileParametersKeys {
            static final String WIDTH = "width";
            static final String HEIGHT = "height";
            static final String VERTICAL_ALIGN = "verticalAlign";
            static final String VERTICAL_INSET = "verticalInset";
            static final String HORIZONTAL_ALIGN = "horizontalAlign";
            static final String HORIZONTAL_INSET = "horizontalInset";
            static final String UI_TAKEOVER = "uiTakeover";
            static final String DISPLAY_ANIMATION = "displayAnimation";
            static final String DISMISS_ANIMATION = "dismissAnimation";
            static final String BACKDROP_COLOR = "backdropColor";
            static final String BACKDROP_OPACITY = "backdropOpacity";
            static final String CORNER_RADIUS = "cornerRadius";
            static final String GESTURES = "gestures";

            private MobileParametersKeys() {}
        }
    }

    final class EventType {
        static final String MESSAGING = "com.adobe.eventType.messaging";
        static final String EDGE = "com.adobe.eventType.edge";

        private EventType() {}
    }

    final class EventName {
        static final String MESSAGE_INTERACTION_EVENT = "Messaging interaction event";
        static final String PUSH_TRACKING_EDGE_EVENT = "Push tracking edge event";
        static final String PUSH_TRACKING_STATUS_EVENT = "Push tracking status event";
        static final String PUSH_PROFILE_EDGE_EVENT = "Push notification profile edge event";
        static final String REFRESH_MESSAGES_EVENT = "Retrieve message definitions";
        static final String MESSAGE_PROPOSITIONS_NOTIFICATION = "Message propositions notification";
        static final String MESSAGE_PROPOSITIONS_RESPONSE = "Message propositions response";
        static final String FINALIZE_PROPOSITIONS_RESPONSE = "Finalize propositions response";
        static final String ASSURANCE_SPOOFED_IAM_EVENT_NAME = "Rule Consequence Event (Spoof)";
        static final String TRACK_PROPOSITIONS = "Track propositions";
        static final String EVENT_HISTORY_WRITE = "Write IAM event to history";

        private EventName() {}
    }

    final class EventSource {
        static final String PERSONALIZATION_DECISIONS = "personalization:decisions";
        static final String REQUEST_CONTENT = "com.adobe.eventSource.requestContent";
        static final String NOTIFICATION = "com.adobe.eventSource.notification";
        static final String EVENT_HISTORY_WRITE = "com.adobe.eventSource.eventHistoryWrite";

        private EventSource() {}
    }

    final class EventMask {
        final class Keys {
            static final String EVENT_TYPE = "eventType";
            static final String MESSAGE_ID = "id";
            static final String TRACKING_ACTION = "action";

            private Keys() {}
        }

        final class Mask {
            static final String EVENT_TYPE = "iam.eventType";
            static final String MESSAGE_ID = "iam.id";
            static final String TRACKING_ACTION = "iam.action";

            private Mask() {}
        }
    }

    final class SharedState {

        private SharedState() {}

        final class Configuration {
            static final String EXTENSION_NAME = "com.adobe.module.configuration";

            // Messaging
            static final String EXPERIENCE_EVENT_DATASET_ID = "messaging.eventDataset";
            static final String PUSH_REGISTRATION_PAUSED = "messaging.pushRegistrationPaused";

            private Configuration() {}
        }

        final class EdgeIdentity {
            static final String EXTENSION_NAME = "com.adobe.edge.identity";
            static final String IDENTITY_MAP = "identityMap";
            static final String ECID = "ECID";
            static final String ID = "id";

            private EdgeIdentity() {}
        }

        final class Messaging {
            static final String PUSH_IDENTIFIER = "pushidentifier";

            private Messaging() {}
        }
    }

    final class NamedCollectionKeys {
        private NamedCollectionKeys() {}

        final class Messaging {
            static final String PUSH_IDENTIFIER = "pushidentifier";

            private Messaging() {}
        }
    }

    public final class Push {
        public class PayloadKeys {
            public static final String TITLE = "adb_title";
            public static final String BODY = "adb_body";
            public static final String SOUND = "adb_sound";
            public static final String BADGE_NUMBER = "adb_n_count";
            public static final String NOTIFICATION_VISIBILITY = "adb_n_visibility";
            public static final String NOTIFICATION_PRIORITY = "adb_n_priority";
            public static final String CHANNEL_ID = "adb_channel_id";
            public static final String ICON = "adb_icon";
            public static final String IMAGE_URL = "adb_image";
            public static final String ACTION_TYPE = "adb_a_type";
            public static final String ACTION_URI = "adb_uri";
            public static final String ACTION_BUTTONS = "adb_act";
            public static final String INAPP_MESSAGE_ID = "adb_iam_id";

            private PayloadKeys() {}
        }
    }

    public final class ContentCard {
        public class UIKeys {
            public static final String ADOBE = "adobe";
            public static final String TEMPLATE = "template";
            public static final String CONTENT = "content";
            public static final String URL = "url";
            public static final String DARK_URL = "darkUrl";
            public static final String INTERACT_ID = "interactId";
            public static final String ACTION_URL = "actionUrl";
            public static final String TEXT = "text";
            public static final String STYLE = "style";
            public static final String ID = "id";
            public static final String TITLE = "title";
            public static final String BODY = "body";
            public static final String IMAGE = "image";
            public static final String BUTTONS = "buttons";
            public static final String DISMISS_BTN = "dismissBtn";

            public static final String NONE = "none";
            public static final String SIMPLE = "simple";
            public static final String CIRCLE = "circle";
        }
    }
}<|MERGE_RESOLUTION|>--- conflicted
+++ resolved
@@ -31,13 +31,10 @@
     static final int DEFAULT_TIMEOUT = 5;
     static final long RESPONSE_CALLBACK_TIMEOUT = 10000; // 10 seconds
     static final long CACHE_EXPIRY_TIME = 604800000; // 7 days in milliseconds
-<<<<<<< HEAD
     static final long MILLISECONDS_IN_A_SECOND = 1000;
     static final String DATA_STORE_NAME = "AdobeMobile_Messaging";
-=======
     static final int HALF_SECOND_IN_MILLIS = 500;
     static final int DOWNLOAD_ASSET_TIMEOUT = 5000;
->>>>>>> fb8675cf
 
     private MessagingConstants() {}
 
