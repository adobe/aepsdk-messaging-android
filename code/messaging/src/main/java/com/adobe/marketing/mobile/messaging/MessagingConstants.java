--- conflicted
+++ resolved
@@ -378,10 +378,6 @@
 
             // Messaging
             static final String EXPERIENCE_EVENT_DATASET_ID = "messaging.eventDataset";
-<<<<<<< HEAD
-            static final String OPTIMIZE_PUSH_SYNC = "messaging.optimizePushSync";
-=======
->>>>>>> e1310a7f
 
             private Configuration() {}
         }
