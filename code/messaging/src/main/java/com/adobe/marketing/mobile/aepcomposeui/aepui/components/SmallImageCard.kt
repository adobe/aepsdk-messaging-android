--- conflicted
+++ resolved
@@ -84,18 +84,6 @@
             ) {
                 ui.getTemplate().title.let {
                     Text(
-<<<<<<< HEAD
-                        text = it.toString(),
-                        style = style.getTitleTextStyle(ui.getTemplate()),
-                    )
-                }
-                ui.getTemplate().body.let {
-                    Text(
-                        text = it.toString(),
-                        style = MaterialTheme.typography.body1
-                    )
-                }
-=======
                         text = it?.content ?: "",
                         style = style.getTitleTextStyle(ui.getTemplate()),
                     )
@@ -104,7 +92,6 @@
                     text = ui.getTemplate().body?.content ?: "",
                     style = MaterialTheme.typography.body1
                 )
->>>>>>> dbe84cc9
             }
         }
     }
