/*
  Copyright 2021 Adobe. All rights reserved.
  This file is licensed to you under the Apache License, Version 2.0 (the "License");
  you may not use this file except in compliance with the License. You may obtain a copy
  of the License at http://www.apache.org/licenses/LICENSE-2.0

  Unless required by applicable law or agreed to in writing, software distributed under
  the License is distributed on an "AS IS" BASIS, WITHOUT WARRANTIES OR REPRESENTATIONS
  OF ANY KIND, either express or implied. See the License for the specific language
  governing permissions and limitations under the License.
*/

package com.adobe.marketing.mobile.messaging.internal;

import static com.adobe.marketing.mobile.messaging.internal.MessagingConstants.EventDataKeys.Messaging.Data.AdobeKeys.AJO;
import static com.adobe.marketing.mobile.messaging.internal.MessagingConstants.EventDataKeys.Messaging.Data.AdobeKeys.INAPP_RESPONSE_FORMAT;
import static com.adobe.marketing.mobile.messaging.internal.MessagingConstants.EventDataKeys.Messaging.Data.AdobeKeys.NAMESPACE;
import static com.adobe.marketing.mobile.messaging.internal.MessagingConstants.EventDataKeys.Messaging.Data.Key.DATA;
import static com.adobe.marketing.mobile.messaging.internal.MessagingConstants.EventDataKeys.Messaging.Data.Value.NEW_IAM;
import static com.adobe.marketing.mobile.messaging.internal.MessagingConstants.EventDataKeys.Messaging.ENDING_EVENT_ID;
import static com.adobe.marketing.mobile.messaging.internal.MessagingConstants.EventDataKeys.Messaging.IAMDetailsDataKeys.EventType.PERSONALIZATION_REQUEST;
import static com.adobe.marketing.mobile.messaging.internal.MessagingConstants.EventDataKeys.Messaging.IAMDetailsDataKeys.Key.PAYLOAD;
import static com.adobe.marketing.mobile.messaging.internal.MessagingConstants.EventDataKeys.Messaging.IAMDetailsDataKeys.Key.PERSONALIZATION;
import static com.adobe.marketing.mobile.messaging.internal.MessagingConstants.EventDataKeys.Messaging.IAMDetailsDataKeys.Key.PROPOSITIONS;
import static com.adobe.marketing.mobile.messaging.internal.MessagingConstants.EventDataKeys.Messaging.IAMDetailsDataKeys.Key.QUERY;
import static com.adobe.marketing.mobile.messaging.internal.MessagingConstants.EventDataKeys.Messaging.IAMDetailsDataKeys.Key.SURFACES;
import static com.adobe.marketing.mobile.messaging.internal.MessagingConstants.EventDataKeys.Messaging.XDMDataKeys.EVENT_TYPE;
import static com.adobe.marketing.mobile.messaging.internal.MessagingConstants.EventDataKeys.Messaging.XDMDataKeys.REQUEST;
import static com.adobe.marketing.mobile.messaging.internal.MessagingConstants.EventDataKeys.Messaging.XDMDataKeys.SEND_COMPLETION;
import static com.adobe.marketing.mobile.messaging.internal.MessagingConstants.EventDataKeys.Messaging.XDMDataKeys.XDM;
import static com.adobe.marketing.mobile.messaging.internal.MessagingConstants.EventDataKeys.RulesEngine.MESSAGE_CONSEQUENCE_CJM_VALUE;
import static com.adobe.marketing.mobile.messaging.internal.MessagingConstants.EventDataKeys.RulesEngine.MESSAGE_CONSEQUENCE_DETAIL_KEY_MOBILE_PARAMETERS;
import static com.adobe.marketing.mobile.messaging.internal.MessagingConstants.EventDataKeys.RulesEngine.MESSAGE_CONSEQUENCE_DETAIL_KEY_REMOTE_ASSETS;
import static com.adobe.marketing.mobile.messaging.internal.MessagingConstants.EventName.FINALIZE_PROPOSITIONS_RESPONSE;
import static com.adobe.marketing.mobile.messaging.internal.MessagingConstants.EventName.MESSAGE_PROPOSITIONS_NOTIFICATION;
import static com.adobe.marketing.mobile.messaging.internal.MessagingConstants.EventName.MESSAGE_PROPOSITIONS_RESPONSE;
import static com.adobe.marketing.mobile.messaging.internal.MessagingConstants.EventName.REFRESH_MESSAGES_EVENT;
import static com.adobe.marketing.mobile.messaging.internal.MessagingConstants.LOG_TAG;
import static com.adobe.marketing.mobile.messaging.internal.MessagingConstants.RESPONSE_CALLBACK_TIMEOUT;

import androidx.annotation.VisibleForTesting;

import com.adobe.marketing.mobile.AdobeCallbackWithError;
import com.adobe.marketing.mobile.AdobeError;
import com.adobe.marketing.mobile.Event;
import com.adobe.marketing.mobile.EventSource;
import com.adobe.marketing.mobile.EventType;
import com.adobe.marketing.mobile.ExtensionApi;
import com.adobe.marketing.mobile.Inbound;
import com.adobe.marketing.mobile.InboundType;
import com.adobe.marketing.mobile.MobileCore;
import com.adobe.marketing.mobile.Proposition;
import com.adobe.marketing.mobile.PropositionItem;
import com.adobe.marketing.mobile.Surface;
import com.adobe.marketing.mobile.launch.rulesengine.LaunchRule;
import com.adobe.marketing.mobile.launch.rulesengine.LaunchRulesEngine;
import com.adobe.marketing.mobile.launch.rulesengine.RuleConsequence;
import com.adobe.marketing.mobile.services.Log;
import com.adobe.marketing.mobile.util.DataReader;
import com.adobe.marketing.mobile.util.MapUtils;
import com.adobe.marketing.mobile.util.StringUtils;
import com.adobe.marketing.mobile.util.UrlUtils;

import java.util.ArrayList;
import java.util.Collection;
import java.util.Collections;
import java.util.HashMap;
import java.util.List;
import java.util.Map;
import java.util.Set;
import java.util.UUID;

/**
 * This class is used to handle the retrieval and processing of AJO payloads containing in-app or feed messages. It is also
 * responsible for the display of AJO in-app messages.
 */
class EdgePersonalizationResponseHandler {
    private final static String SELF_TAG = "EdgePersonalizationResponseHandler";
    final MessagingExtension parent;
    private final MessagingCacheUtilities messagingCacheUtilities;
    private final ExtensionApi extensionApi;
    private final LaunchRulesEngine launchRulesEngine;
    private final FeedRulesEngine feedRulesEngine;

    private Map<Surface, List<Proposition>> propositions = new HashMap<>();
    private Map<String, PropositionInfo> propositionInfo = new HashMap<>();
    private Map<Surface, List<Inbound>> inboundMessages = new HashMap<>();
    // keeps a list of all surfaces requested per personalization request event by event id
    private final Map<String, List<Surface>> requestedSurfacesForEventId = new HashMap<>();
    // used while processing streaming payloads for a single request
    private Map<Surface, List<Proposition>> inProgressPropositions = new HashMap<>();
    private final Map<Surface, List<LaunchRule>> inAppRulesBySurface = new HashMap<>();
    private final Map<Surface, List<LaunchRule>> feedRulesBySurface = new HashMap<>();
    private String messagesRequestEventId;

    /**
     * Constructor
     *
     * @param parent          {@link MessagingExtension} instance that is the parent of this {@code EdgePersonalizationResponseHandler}
     * @param extensionApi    {@link ExtensionApi} instance
     * @param rulesEngine     {@link LaunchRulesEngine} instance to use for loading in-app message rule payloads
     * @param feedRulesEngine {@link FeedRulesEngine} instance to use for loading message feed rule payloads
     */
    EdgePersonalizationResponseHandler(final MessagingExtension parent, final ExtensionApi extensionApi, final LaunchRulesEngine rulesEngine, final FeedRulesEngine feedRulesEngine) {
        this(parent, extensionApi, rulesEngine, feedRulesEngine, null, null);
    }

    @VisibleForTesting
    EdgePersonalizationResponseHandler(final MessagingExtension parent, final ExtensionApi extensionApi, final LaunchRulesEngine rulesEngine, final FeedRulesEngine feedRulesEngine, final MessagingCacheUtilities messagingCacheUtilities, final String messagesRequestEventId) {
        this.parent = parent;
        this.extensionApi = extensionApi;
        this.launchRulesEngine = rulesEngine;
        this.feedRulesEngine = feedRulesEngine;
        this.messagesRequestEventId = messagesRequestEventId;

        // load cached propositions (if any) when EdgePersonalizationResponseHandler is instantiated
        this.messagingCacheUtilities = messagingCacheUtilities != null ? messagingCacheUtilities : new MessagingCacheUtilities();
        if (this.messagingCacheUtilities.arePropositionsCached()) {
            final Map<Surface, List<Proposition>> cachedPropositions = this.messagingCacheUtilities.getCachedPropositions();
            if (cachedPropositions != null && !cachedPropositions.isEmpty()) {
                Log.trace(LOG_TAG, SELF_TAG, "Retrieved cached propositions, attempting to load the propositions into the rules engine.");
                propositions = cachedPropositions;
                final List<Proposition> propositions = new ArrayList<>();
                final List<Surface> surfaces = new ArrayList<>();
                // get surfaces
                for (final Map.Entry<Surface, List<Proposition>> cacheEntry : cachedPropositions.entrySet()) {
                    surfaces.add(cacheEntry.getKey());
                }
                // get propositions
                for (final List<Proposition> propositionList : cachedPropositions.values()) {
                    propositions.addAll(propositionList);
                }

                final ParsedPropositions parsedPropositions = new ParsedPropositions(cachedPropositions, surfaces, extensionApi);
                final Map<Surface, List<LaunchRule>> inAppRules = parsedPropositions.surfaceRulesByInboundType.get(InboundType.INAPP);
                // register any in-app propositions which were previously cached
                final List<LaunchRule> rulesToReplace = inAppRules.get(new Surface());
                launchRulesEngine.replaceRules(rulesToReplace);
            }
        }
    }

    /**
     * Generates and dispatches an event prompting the Edge extension to fetch in-app, feed messages, or code-based experiences.
     * The surface URI's used in the request are generated using the application id of the app.
     * If the application id is unavailable, calling this method will do nothing.
     *
     * @param event    The fetch message {@link Event}
     * @param surfaces A {@code List<Surface>} of surfaces for fetching propositions, if available.
     */
    void fetchMessages(final Event event, final List<Surface> surfaces) {
        final List<Surface> requestedSurfaces = new ArrayList<>();
        Surface appSurface = null;
        // if surfaces are provided, use them - otherwise assume the request is for base surface (mobileapp://{application package name})
        if (surfaces != null && !surfaces.isEmpty()) {
            for (final Surface surface : surfaces) {
                if (surface.isValid()) {
                    requestedSurfaces.add(surface);
                }
            }

            if (requestedSurfaces.isEmpty()) {
                Log.debug(MessagingConstants.LOG_TAG, SELF_TAG, "Unable to update messages, no valid surfaces found.");
                return;
            }
        } else {
            appSurface = new Surface();
            if (appSurface.getUri().equals("unknown")) {
                Log.warning(LOG_TAG, SELF_TAG, "Unable to update messages, couldn't create a valid app surface.");
                return;
            }
            requestedSurfaces.add(appSurface);
        }

        // create list of strings from the validated requested surface list
        final List<String> validatedSurfaceUris = new ArrayList<>();
        for (final Surface surface : requestedSurfaces) {
            validatedSurfaceUris.add(surface.getUri());
        }

        // begin construction of event data
        final Map<String, Object> eventData = new HashMap<>();
        final Map<String, Object> messageRequestData = new HashMap<>();
        final Map<String, Object> personalizationData = new HashMap<>();

        // add query parameters containing supported schemas and requested surfaces
        personalizationData.put(SURFACES, validatedSurfaceUris);
        messageRequestData.put(PERSONALIZATION, personalizationData);
        eventData.put(QUERY, messageRequestData);

        // add xdm with an event type of personalization.request
        final Map<String, Object> xdmData = new HashMap<String, Object>() {
            {
                put(EVENT_TYPE, PERSONALIZATION_REQUEST);
            }
        };
        eventData.put(XDM, xdmData);

        // add a data object to the request specifying the format desired in the response from XAS
        final Map<String, Object> data = new HashMap<>();
        final Map<String, Object> ajo = new HashMap<>();
        final Map<String, Object> inAppResponseFormat = new HashMap<>();
        inAppResponseFormat.put(INAPP_RESPONSE_FORMAT, NEW_IAM);
        ajo.put(AJO, inAppResponseFormat);
        data.put(NAMESPACE, ajo);
        eventData.put(DATA, data);

        // add a request object so we get a response event from edge when the propositions stream is closed for this event
        final Map<String, Object> request = new HashMap<>();
        request.put(SEND_COMPLETION, true);
        eventData.put(REQUEST, request);
        // end construction of event data

        final Event newEvent = new Event.Builder(REFRESH_MESSAGES_EVENT,
                EventType.EDGE, MessagingConstants.EventSource.REQUEST_CONTENT)
                .setEventData(eventData)
                .chainToParentEvent(event)
                .build();

        // create entries in our local containers for managing streamed responses from edge
        beginRequestForSurfaces(newEvent, requestedSurfaces);

        // dispatch the event and handle the response callback
        MobileCore.dispatchEventWithResponseCallback(newEvent, RESPONSE_CALLBACK_TIMEOUT, new AdobeCallbackWithError<Event>() {
            @Override
            public void fail(final AdobeError adobeError) {
                // response event failed or timed out, need to remove this event from the queue
                requestedSurfacesForEventId.remove(newEvent.getUniqueIdentifier());
                Log.warning(LOG_TAG, SELF_TAG, "Unable to run completion logic for a personalization request event - error occurred: %s", adobeError.getErrorName());
            }

            // the callback is called by Edge extension when a request's stream has been closed
            @Override
            public void call(final Event responseEvent) {
                // dispatch an event signaling messaging extension needs to finalize this event
                // it must be dispatched to the event queue to avoid a race with the events containing propositions
                final String endingEventId = responseEvent.getResponseID();
                final Map<String, Object> eventData = new HashMap<>();
                eventData.put(ENDING_EVENT_ID, endingEventId);
                final Event processCompletedEvent = new Event.Builder(FINALIZE_PROPOSITIONS_RESPONSE, EventType.MESSAGING, EventSource.CONTENT_COMPLETE)
                        .setEventData(eventData)
                        .chainToParentEvent(responseEvent)
                        .build();
                extensionApi.dispatch(processCompletedEvent);
            }
        });
    }

    /**
     * Process the event containing the finalized edge response personalization notification data.
     *
     * @param event A {@link Event} containing the personalization notification complete edge response event.
     */
    void handleProcessCompletedEvent(final Event event) {
        final String endingEventId = MessagingUtils.getEndingEventId(event);
        if (StringUtils.isNullOrEmpty(endingEventId) || requestedSurfacesForEventId.get(endingEventId) == null) {
            // shouldn't ever get here, but if we do, we don't have anything to process so we should bail
            return;
        }

        final List<Surface> requestedSurfaces = requestedSurfacesForEventId.get(endingEventId);
        Log.trace(LOG_TAG, SELF_TAG, "End of streaming response events for requesting event %s", endingEventId);
        endRequestForEventId(endingEventId);

        // check for new inbound messages from recently updated rules engine
        final Map<Surface, List<Inbound>> inboundMessages = feedRulesEngine.evaluate(event);
        if (!MapUtils.isNullOrEmpty(inboundMessages)) {
            updateInboundMessages(inboundMessages, requestedSurfaces);
        }

        // dispatch notification event for request
        dispatchNotificationEventForSurfaces(requestedSurfaces);
    }

    private void dispatchNotificationEventForSurfaces(final List<Surface> requestedSurfaces) {
        final Map<Surface, List<Proposition>> requestedPropositionsMap = retrievePropositions(requestedSurfaces);
        if (MapUtils.isNullOrEmpty(requestedPropositionsMap)) {
            Log.trace(LOG_TAG, SELF_TAG, "Not dispatching a notification event, personalization:decisions response does not contain propositions.");
            return;
        }

        // dispatch an event with the propositions received from the remote
        final Map<String, Object> eventData = new HashMap<>();
        final List<Map<String, Object>> convertedPropositions = new ArrayList<>();
        for (final Map.Entry<Surface, List<Proposition>> propositionEntry : requestedPropositionsMap.entrySet()) {
            for (final Proposition proposition : propositionEntry.getValue()) {
                convertedPropositions.add(proposition.toEventData());
            }
        }
        eventData.put(PROPOSITIONS, convertedPropositions);

        final Event event = new Event.Builder(MESSAGE_PROPOSITIONS_NOTIFICATION,
                EventType.MESSAGING, MessagingConstants.EventSource.NOTIFICATION)
                .setEventData(eventData)
                .build();

        extensionApi.dispatch(event);
    }

    /**
     * Retrieves the previously fetched (and cached) feeds content from the SDK for the provided surfaces.
     *
     * @param surfaces A {@code List<Surface>} of surfaces to use for retrieving cached content
     * @param event    The retrieve message {@link Event}
     */
    void retrieveMessages(final List<Surface> surfaces, final Event event) {
        final List<Surface> requestedSurfaces = new ArrayList<>();
        if (surfaces == null || surfaces.isEmpty()) {
            return;
        }

        for (final Surface surface : surfaces) {
            if (surface.isValid()) {
                requestedSurfaces.add(surface);
            }
        }

        if (requestedSurfaces.isEmpty()) {
            Log.debug(MessagingConstants.LOG_TAG, SELF_TAG, "Unable to retrieve messages, no valid surfaces found.");
<<<<<<< HEAD
=======
            extensionApi.dispatch(MessagingUtils.createErrorResponseEvent(event, AdobeError.UNEXPECTED_ERROR));
>>>>>>> 1b17278a
            return;
        }

        inboundMessages = feedRulesEngine.evaluate(event);
        if (!MapUtils.isNullOrEmpty(inboundMessages)) {
            updateInboundMessages(inboundMessages, requestedSurfaces);
        }

        final Map<Surface, List<Proposition>> requestedPropositionsMap = retrievePropositions(requestedSurfaces);

        // dispatch an event with the cached feed propositions
        final Map<String, Object> eventData = new HashMap<>();
        final List<Map<String, Object>> convertedPropositions = new ArrayList<>();
        for (final Map.Entry<Surface, List<Proposition>> propositionEntry : requestedPropositionsMap.entrySet()) {
            for (final Proposition proposition : propositionEntry.getValue()) {
                convertedPropositions.add(proposition.toEventData());
            }
        }
        eventData.put(PROPOSITIONS, convertedPropositions);

        final Event responseEvent = new Event.Builder(MESSAGE_PROPOSITIONS_RESPONSE,
                EventType.MESSAGING, EventSource.RESPONSE_CONTENT)
                .setEventData(eventData)
                .inResponseToEvent(event)
                .build();

        extensionApi.dispatch(responseEvent);
    }

    /**
     * Validates that the edge response event is a response that we are waiting for. If the returned payload is empty then the Messaging cache
     * and any loaded rules in the Messaging extension's {@link LaunchRulesEngine} are cleared.
     *
     * @param edgeResponseEvent A {@link Event} containing the in-app message definitions retrieved via the Edge extension.
     */
    void handleEdgePersonalizationNotification(final Event edgeResponseEvent) {
        // validate this is one of our events
        final String requestEventId = MessagingUtils.getRequestEventId(edgeResponseEvent);
        if (!requestedSurfacesForEventId.containsKey(requestEventId)) {
            return;
        }

        Log.trace(LOG_TAG, SELF_TAG, "Processing propositions from personalization:decisions network response for event %s.", requestEventId);
        updateInProgressPropositionsWithEvent(edgeResponseEvent);
    }

    private void updateInProgressPropositionsWithEvent(final Event event) {
        final String requestEventId = MessagingUtils.getRequestEventId(event);
        if (StringUtils.isNullOrEmpty(requestEventId)) {
            Log.trace(LOG_TAG, SELF_TAG, "Ignoring personalization:decisions response with no requesting Event ID.");
            return;
        }

        // convert the payload into a list of Proposition(s)
        final List<Map<String, Object>> payloads = DataReader.optTypedListOfMap(Object.class, event.getEventData(), PAYLOAD, null);
        List<Proposition> propositions = null;
        try {
            propositions = MessagingUtils.getPropositionsFromPayloads(payloads);
        } catch (final Exception exception) {
            Log.debug(MessagingConstants.LOG_TAG, SELF_TAG, "Unable to create propositions from the AJO personalization payload, an exception occurred: %s.", exception.getLocalizedMessage());
        }
        if (MessagingUtils.isNullOrEmpty(propositions)) {
            Log.trace(LOG_TAG, SELF_TAG, "Ignoring personalization:decisions response with no propositions.");
            return;
        }

        // loop through propositions for this event and add them to existing proposition map by surface
        for (final Proposition proposition : propositions) {
            final Surface surface = Surface.fromUriString(proposition.getScope());
            inProgressPropositions = MessagingUtils.updatePropositionMapForSurface(surface, proposition, inProgressPropositions);
        }
    }

    private void beginRequestForSurfaces(final Event event, final List<Surface> surfaces) {
        requestedSurfacesForEventId.put(event.getUniqueIdentifier(), surfaces);
    }

    private void endRequestForEventId(final String eventId) {
        // update in memory propositions
        applyPropositionChangeForEventId(eventId);

        // remove event from surfaces dictionary
        requestedSurfacesForEventId.remove(eventId);

        // clear pending propositions
        inProgressPropositions.clear();
    }

    private void applyPropositionChangeForEventId(final String eventId) {
        // get the list of requested surfaces for this event
        final List<Surface> requestedSurfaces = requestedSurfacesForEventId.get(eventId);
        if (MessagingUtils.isNullOrEmpty(requestedSurfaces)) {
            return;
        }

        final ParsedPropositions parsedPropositions = new ParsedPropositions(inProgressPropositions, requestedSurfaces, extensionApi);

        // we need to preserve cache for any surfaces that were not a part of this request
        // any requested surface that is absent from the response needs to be removed from cache and persistence
        final Set<Surface> returnedSurfaces = inProgressPropositions.keySet();
        final List<Surface> surfacesToRemove = new ArrayList<>();
        for (final Surface surface : returnedSurfaces) {
            if (!requestedSurfaces.contains(surface)) {
                surfacesToRemove.add(surface);
            }
        }

        // update persistence, reporting data cache, and finally rules engine for in-app messages
        // order matters here because the rules engine must be a full replace, and when we update
        // persistence we will be removing empty surfaces and making sure unrequested surfaces
        // continue to have their rules active
        updatePropositions(parsedPropositions.propositionsToCache, surfacesToRemove);
        updatePropositionInfo(parsedPropositions.propositionInfoToCache, surfacesToRemove);
        messagingCacheUtilities.cachePropositions(parsedPropositions.propositionsToPersist, surfacesToRemove);

        // apply rules
        updateRulesEngines(parsedPropositions.surfaceRulesByInboundType, requestedSurfaces);
    }

    private void updateRulesEngines(final Map<InboundType, Map<Surface, List<LaunchRule>>> surfaceRulesByInboundType, final List<Surface> requestedSurfaces) {
        for (final Map.Entry<InboundType, Map<Surface, List<LaunchRule>>> newRules : surfaceRulesByInboundType.entrySet()) {
            final Set<Surface> newSurfaces = newRules.getValue().keySet();
            final List<Surface> surfacesToRemove = new ArrayList<>(requestedSurfaces);
            surfacesToRemove.removeAll(newSurfaces);

            final InboundType inboundType = newRules.getKey();
            final Map<Surface, List<LaunchRule>> rulesMaps = newRules.getValue();
            switch (inboundType) {
                case INAPP:
                    Log.trace(LOG_TAG, SELF_TAG, "Updating in-app message definitions for surfaces %s.", newSurfaces);

                    // replace rules for each in-app surface we got back
                    inAppRulesBySurface.putAll(rulesMaps);

                    // remove any surfaces that were requested but had no in-app content returned
                    for (final Surface surface : surfacesToRemove) {
                        inAppRulesBySurface.remove(surface);
                    }

                    // combine all our rules
                    final Collection<List<LaunchRule>> allInAppRules = inAppRulesBySurface.values();
                    final List<LaunchRule> collectedInAppRules = new ArrayList<>();
                    for (final List<LaunchRule> inAppRules : allInAppRules) {
                        collectedInAppRules.addAll(inAppRules);
                    }

                    // pre-fetch the assets for this message if there are any defined
                    final List<RuleConsequence> collectedConsequences = new ArrayList<>();
                    for (final LaunchRule rule : collectedInAppRules) {
                        collectedConsequences.addAll(rule.getConsequenceList());
                    }
                    cacheImageAssetsFromPayload(collectedConsequences);

                    // update rules in in-app engine
                    launchRulesEngine.replaceRules(collectedInAppRules);
                    break;
                case FEED:
                    Log.trace(MessagingConstants.LOG_TAG, SELF_TAG, "Updating feed definitions for surfaces %s", newSurfaces);

                    // replace rules for each feed surface we got back
                    feedRulesBySurface.putAll(rulesMaps);

                    // remove any surfaces that were requested but had no feed content returned
                    for (final Surface surface : surfacesToRemove) {
                        feedRulesBySurface.remove(surface);
                    }

                    // combine all our rules
                    final Collection<List<LaunchRule>> allFeedRules = feedRulesBySurface.values();
                    final List<LaunchRule> collectedFeedRules = new ArrayList<>();
                    for (final List<LaunchRule> feedRules : allFeedRules) {
                        collectedFeedRules.addAll(feedRules);
                    }

                    // update rules in feed rules engine
                    feedRulesEngine.replaceRules(collectedFeedRules);
                    break;
                default:
                    // no-op
                    Log.trace(LOG_TAG, SELF_TAG, "No action will be taken updating messaging rules - the InboundType provided is not supported.");
                    break;
            }
        }
    }

    private void updateInboundMessages(final Map<Surface, List<Inbound>> newInboundMessages, final List<Surface> requestedSurfaces) {
        for (final Surface surface : requestedSurfaces) {
            final List<Inbound> inboundMessageList = newInboundMessages.get(surface);
            if (inboundMessageList != null && !inboundMessageList.isEmpty()) {
                inboundMessages.put(surface, inboundMessageList);
            } else {
                if (inboundMessages.get(surface) != null) {
                    inboundMessages.remove(surface);
                }
            }
        }
    }

    private void updatePropositionInfo(final Map<String, PropositionInfo> newPropositionInfo, final List<Surface> surfaces) {
        propositionInfo.putAll(newPropositionInfo);

        // currently, we can't remove entries that pre-exist by message id since they are not linked to surfaces
        // need to get surface uri from propositionInfo.scope and remove entry based on incoming `surfaces`
        if (MessagingUtils.isNullOrEmpty(surfaces)) {
            return;
        }

        final Map<String, PropositionInfo> tempPropositionInfoMap = new HashMap<>(propositionInfo);
        for (final Map.Entry<String, PropositionInfo> entry : tempPropositionInfoMap.entrySet()) {
            if (!surfaces.contains(Surface.fromUriString(entry.getValue().scope))) {
                tempPropositionInfoMap.remove(entry.getKey());
            }
        }

        propositionInfo = tempPropositionInfoMap;
    }

    private void updatePropositions(final Map<Surface, List<Proposition>> newPropositions, final List<Surface> surfacesToRemove) {
        // add new surfaces or update replace existing surfaces
        Map<Surface, List<Proposition>> tempPropositionsMap = new HashMap<>(propositions);
        for (final Map.Entry<Surface, List<Proposition>> entry : newPropositions.entrySet()) {
            tempPropositionsMap = MessagingUtils.updatePropositionMapForSurface(entry.getKey(), entry.getValue(), tempPropositionsMap);
        }

        // remove any surfaces if necessary
        for (final Surface surface : surfacesToRemove) {
            tempPropositionsMap.remove(surface);
        }

        propositions = tempPropositionsMap;
    }

    /**
     * Retrieves the previously fetched (and cached) feeds content for the provided surfaces.
     *
     * @param surfaces A {@link List<Surface>} of surfaces to retrieve feeds for
     * @return {@link Map<Surface, List<Proposition>>} containing previously fetched feeds content
     */
    private Map<Surface, List<Proposition>> retrievePropositions(final List<Surface> surfaces) {
        Map<Surface, List<Proposition>> propositionMap = new HashMap<>();
        for (final Surface surface : surfaces) {
            // add code-based propositions
            final List<Proposition> propositionsList = propositions.get(surface);
            if (!MessagingUtils.isNullOrEmpty(propositionsList)) {
                propositionMap.put(surface, propositionsList);
            }

            List<Inbound> inboundList = new ArrayList<>();
            if (!MapUtils.isNullOrEmpty(inboundMessages)) {
                inboundList = inboundMessages.get(surface);
            }

            if (MessagingUtils.isNullOrEmpty(inboundList)) {
                continue;
            }

            final List<Proposition> inboundPropositionList = new ArrayList<>();
            for (final Inbound message : inboundList) {
                final PropositionInfo propositionInfo = this.propositionInfo.get(message.getUniqueId());
                if (propositionInfo == null) {
                    continue;
                }

                final String content = message.getContent();
                final PropositionItem propositionItem = new PropositionItem(UUID.randomUUID().toString(), "https://ns.adobe.com/personalization/json-content-item", content);
                final List<PropositionItem> propositionItemList = new ArrayList<>();
                propositionItemList.add(propositionItem);
                final Proposition proposition = new Proposition(propositionInfo.id, propositionInfo.scope, propositionInfo.scopeDetails, propositionItemList);
                inboundPropositionList.add(proposition);
            }
            propositionMap = MessagingUtils.updatePropositionMapForSurface(surface, inboundPropositionList, propositionMap);
        }
        return propositionMap;
    }

    /**
     * Creates an in-app message object then attempts to display it.
     *
     * @param triggeredConsequence A {@link RuleConsequence} containing an in-app message definition.
     */
    void createInAppMessage(final RuleConsequence triggeredConsequence) {
        if (triggeredConsequence == null) {
            Log.debug(LOG_TAG, SELF_TAG, "Unable to create an in-app message, consequences are null.");
            return;
        }

        final String consequenceType = triggeredConsequence.getType();

        // ensure we have a AJO IAM payload before creating a message
        if (StringUtils.isNullOrEmpty(consequenceType)) {
            Log.debug(LOG_TAG, SELF_TAG, "Unable to create an in-app message, missing consequence type.");
            return;
        }

        if (!consequenceType.equals(MESSAGE_CONSEQUENCE_CJM_VALUE)) {
            Log.debug(LOG_TAG, SELF_TAG, "Unable to create an in-app message, unknown message consequence type: %s.", consequenceType);
            return;
        }

        try {
            final Map<String, Object> details = triggeredConsequence.getDetail();
            if (MapUtils.isNullOrEmpty(details)) {
                Log.warning(LOG_TAG, SELF_TAG, "Unable to create an in-app message, the consequence details are null or empty");
                return;
            }

            final Map<String, Object> mobileParameters = DataReader.optTypedMap(Object.class, details, MESSAGE_CONSEQUENCE_DETAIL_KEY_MOBILE_PARAMETERS, Collections.emptyMap());
            final InternalMessage message = new InternalMessage(parent, triggeredConsequence, mobileParameters, messagingCacheUtilities.getAssetsMap());
            message.propositionInfo = propositionInfo.get(message.getId());
            message.trigger();
            message.show(true);
        } catch (final MessageRequiredFieldMissingException exception) {
            Log.warning(LOG_TAG, SELF_TAG, "Unable to create an in-app message, an exception occurred during creation: %s", exception.getLocalizedMessage());
        }
    }

    /**
     * Cache any asset URL's present in each {@code RuleConsequence} {@link com.adobe.marketing.mobile.launch.rulesengine.RuleConsequence} detail.
     *
     * @param ruleConsequences A {@link List<RuleConsequence>} containing an in-app message rule consequences.
     */
    private void cacheImageAssetsFromPayload(final List<RuleConsequence> ruleConsequences) {
        final List<String> remoteAssetsList = new ArrayList<>();
        for (final RuleConsequence consequence : ruleConsequences) {
            final Map<String, Object> details = consequence.getDetail();
            final List<String> remoteAssets = DataReader.optStringList(details, MESSAGE_CONSEQUENCE_DETAIL_KEY_REMOTE_ASSETS, null);
            if (!MessagingUtils.isNullOrEmpty(remoteAssets)) {
                for (final String remoteAsset : remoteAssets) {
                    if (UrlUtils.isValidUrl(remoteAsset) && !remoteAssetsList.contains(remoteAsset)) {
                        Log.debug(LOG_TAG, SELF_TAG, "Image asset to be cached (%s) ", remoteAsset);
                        remoteAssetsList.add(remoteAsset);
                    }
                }
            }
        }
        messagingCacheUtilities.cacheImageAssets(remoteAssetsList);
    }

    // for testing, the size of the proposition info map should always mirror the number of rules currently loaded
    @VisibleForTesting
    int getRuleCount() {
        return propositionInfo.size();
    }

    @VisibleForTesting
    void setMessagesRequestEventId(final String messagesRequestEventId) {
        this.messagesRequestEventId = messagesRequestEventId;
        requestedSurfacesForEventId.put(messagesRequestEventId, Collections.singletonList(new Surface()));
    }

    @VisibleForTesting
    Map<String, List<Surface>> getRequestedSurfacesForEventId() {
        return requestedSurfacesForEventId;
    }

    @VisibleForTesting
    Map<Surface, List<Proposition>> getInProgressPropositions () {
        return inProgressPropositions;
    }
}<|MERGE_RESOLUTION|>--- conflicted
+++ resolved
@@ -317,10 +317,7 @@
 
         if (requestedSurfaces.isEmpty()) {
             Log.debug(MessagingConstants.LOG_TAG, SELF_TAG, "Unable to retrieve messages, no valid surfaces found.");
-<<<<<<< HEAD
-=======
             extensionApi.dispatch(MessagingUtils.createErrorResponseEvent(event, AdobeError.UNEXPECTED_ERROR));
->>>>>>> 1b17278a
             return;
         }
 
