--- conflicted
+++ resolved
@@ -235,13 +235,9 @@
         // handle in-app message rules
         if (inAppRules != null && !inAppRules.isEmpty()) {
             Log.trace(MessagingConstants.LOG_TAG, SELF_TAG, "The personalization:decisions response contains InApp message definitions.");
-<<<<<<< HEAD
-            Log.debug(LOG_TAG, SELF_TAG, "Loading %d rule(s) into the rules engine.", inAppRules.size());
-=======
         }
         if (clearExistingRules) {
             Log.debug(LOG_TAG, SELF_TAG, "Loading %d rule(s) into the rules engine.", inAppRules != null ? inAppRules.size() : 0);
->>>>>>> b92926f8
             launchRulesEngine.replaceRules(inAppRules);
         } else {
             Log.debug(LOG_TAG, SELF_TAG, "Added %d rule(s) into the rules engine.", inAppRules != null ? inAppRules.size() : 0);
@@ -251,32 +247,6 @@
         // handle feed rules
         if (feedRules != null && !feedRules.isEmpty()) {
             Log.trace(MessagingConstants.LOG_TAG, SELF_TAG, "The personalization:decisions response contains feed message definitions.");
-<<<<<<< HEAD
-            Log.debug(LOG_TAG, SELF_TAG, "Loading %d rule(s) into the feed rules engine.", feedRules.size());
-            feedRulesEngine.replaceRules(feedRules);
-            inboundMessages = feedRulesEngine.evaluate(edgeResponseEvent);
-            if (!MapUtils.isNullOrEmpty(inboundMessages)) {
-                updateInboundMessages(inboundMessages, requestedSurfaces);
-            }
-
-            final Map<Surface, List<Proposition>> requestedPropositions = retrievePropositions(requestedSurfaces);
-            if (MapUtils.isNullOrEmpty(requestedPropositions)) {
-                Log.trace(MessagingConstants.LOG_TAG, SELF_TAG, "Not dispatching a notification event, personalization:decisions response does not contain propositions.");
-                return;
-            }
-
-            // dispatch an event with the propositions received from the remote
-            final Map<String, Object> eventData = new HashMap<>();
-            final Map<String, Object> requestedPropositionsMap = new HashMap<>();
-            for (final Map.Entry<Surface, List<Proposition>> propositionEntry : requestedPropositions.entrySet()) {
-                final List<Map <String, Object>> convertedPropositions = new ArrayList<>();
-                for (final Proposition proposition : propositionEntry.getValue()) {
-                    convertedPropositions.add(proposition.toEventData());
-                }
-                requestedPropositionsMap.put(propositionEntry.getKey().getUri(), convertedPropositions);
-            }
-            eventData.put(PROPOSITIONS, requestedPropositionsMap);
-=======
         }
         if (clearExistingRules) {
             Log.debug(LOG_TAG, SELF_TAG, "Loading %d rule(s) into the feed rules engine.", feedRules != null ? feedRules.size() : 0);
@@ -290,7 +260,6 @@
         if (!MapUtils.isNullOrEmpty(inboundMessages)) {
             updateInboundMessages(inboundMessages, requestedSurfaces);
         }
->>>>>>> b92926f8
 
         final Map<Surface, List<Proposition>> requestedPropositions = retrievePropositions(requestedSurfaces);
         if (MapUtils.isNullOrEmpty(requestedPropositions)) {
@@ -341,22 +310,13 @@
             }
 
             final List<Inbound> inboundList = inboundMessages.get(surface);
-<<<<<<< HEAD
-            if (inboundList == null || inboundList.isEmpty()) {
-=======
             if (MessagingUtils.isNullOrEmpty(inboundList)) {
->>>>>>> b92926f8
                 continue;
             }
 
             final List<Proposition> inboundPropositionList = new ArrayList<>();
-<<<<<<< HEAD
-            for (final Inbound message: inboundList) {
-                final PropositionInfo propositionInfo  = this.propositionInfo.get(message.getUniqueId());
-=======
             for (final Inbound message : inboundList) {
                 final PropositionInfo propositionInfo = this.propositionInfo.get(message.getUniqueId());
->>>>>>> b92926f8
                 if (propositionInfo == null) {
                     continue;
                 }
