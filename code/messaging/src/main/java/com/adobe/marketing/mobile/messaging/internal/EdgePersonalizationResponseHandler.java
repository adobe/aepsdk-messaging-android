--- conflicted
+++ resolved
@@ -135,11 +135,7 @@
      * @param surfaces A {@code List<Surface>} of surfaces for fetching propositions, if available.
      */
     void fetchMessages(final List<Surface> surfaces) {
-<<<<<<< HEAD
-        final List<String> requestedSurfaceUris = new ArrayList<>();
-=======
         final List<Surface> requestedSurfaces = new ArrayList<>();
->>>>>>> ff9d2140
         Surface appSurface = null;
         if (surfaces != null && !surfaces.isEmpty()) {
             for (final Surface surface : surfaces) {
@@ -201,11 +197,7 @@
 
         // used for ensuring that the messaging extension is responding to the correct handle
         messagesRequestEventId = event.getUniqueIdentifier();
-<<<<<<< HEAD
-        requestedSurfacesForEventId.put(messagesRequestEventId, MessagingUtils.isNullOrEmpty(surfaces) ? Collections.singletonList(appSurface) : surfaces);
-=======
         requestedSurfacesForEventId.put(messagesRequestEventId, requestedSurfaces);
->>>>>>> ff9d2140
 
         // send event
         Log.debug(LOG_TAG, SELF_TAG, "Dispatching an edge event to retrieve in-app or feed message definitions.");
@@ -446,32 +438,16 @@
             final String scope = proposition.getScope();
             boolean found = false;
             for (final Surface surface : expectedSurfaces) {
-<<<<<<< HEAD
-                if (StringUtils.isNullOrEmpty(surface.getUri()) || !surface.getUri().equals(scope)) {
-                    Log.debug(MessagingConstants.LOG_TAG, SELF_TAG, "processPropositions - Ignoring proposition where scope (%s) does not match one of the expected surfaces (%s).", scope, expectedSurfaces.toString());
-                    continue;
-=======
                 if (surface.getUri().equals(scope)) {
                     found = true;
                     break;
->>>>>>> ff9d2140
-                }
-            }
-
-<<<<<<< HEAD
-                for (final PropositionItem propositionItem : proposition.getItems()) {
-                    parsedRules = JSONRulesParser.parse(propositionItem.getContent(), extensionApi);
-                    if (MessagingUtils.isNullOrEmpty(parsedRules)) {
-                        Log.debug(MessagingConstants.LOG_TAG, SELF_TAG, "Skipping proposition with malformed rule json content.");
-                        tempPropositions = updatePropositionMapForSurface(surface, proposition, tempPropositions);
-                        continue;
-                    }
-=======
+                }
+            }
+
             if (!found) {
                 Log.debug(MessagingConstants.LOG_TAG, SELF_TAG, "processPropositions - Ignoring proposition where scope (%s) does not match one of the expected surfaces (%s).", scope, expectedSurfaces.toString());
                 continue;
             }
->>>>>>> ff9d2140
 
             final Surface surface = Surface.fromUriString(scope);
             for (final PropositionItem propositionItem : proposition.getItems()) {
@@ -482,17 +458,6 @@
                     continue;
                 }
 
-<<<<<<< HEAD
-                        final boolean isInAppConsequence = MessagingUtils.isInApp(consequence);
-                        if (isInAppConsequence) {
-                            inAppPropositions = updatePropositionMapForSurface(surface, proposition, inAppPropositions);
-                            // cache any in-app image assets present in the current rule json's image assets array
-                            cacheImageAssetsFromPayload(consequence);
-                        } else {
-                            if (!MessagingUtils.isFeedItem(consequence)) {
-                                tempPropositions = updatePropositionMapForSurface(surface, proposition, tempPropositions);
-                            }
-=======
                 final List<RuleConsequence> consequences = parsedRules.get(0).getConsequenceList();
                 if (MessagingUtils.isNullOrEmpty(consequences)) {
                     Log.debug(MessagingConstants.LOG_TAG, SELF_TAG, "Skipping proposition with null or empty consequences.");
@@ -506,7 +471,6 @@
                         if (propositionInfo == null) {
                             Log.debug(MessagingConstants.LOG_TAG, SELF_TAG, "Skipping proposition with missing / invalid proposition info.");
                             continue;
->>>>>>> ff9d2140
                         }
                         tempPropositionInfo.put(messageId, PropositionInfo.createFromProposition(proposition));
                     }
@@ -550,13 +514,8 @@
     /**
      * Updates the provided {@code Map<Surface, List<Proposition>>} propositions map with the provided {@code Surface} and {@code Proposition} objects.
      *
-<<<<<<< HEAD
-     * @param surface A {@link Surface} key used to update a {@link List<Proposition>} value in the provided {@link Map<Surface, List<Proposition>>}
-     * @param proposition A {@link Proposition} value to add in the provided {@code Map<Surface, List<Proposition>>}
-=======
      * @param surface         A {@link Surface} key used to update a {@link List<Proposition>} value in the provided {@link Map<Surface, List<Proposition>>}
      * @param proposition     A {@link Proposition} value to add in the provided {@code Map<Surface, List<Proposition>>}
->>>>>>> ff9d2140
      * @param propositionsMap The {@link Map<Surface, List<Proposition>>} to be updated with the provided {@code Surface} and {@code Proposition} objects
      * @return the updated {@link Map<Surface, List<Proposition>>} proposition maps
      */
@@ -572,8 +531,6 @@
     }
 
     /**
-<<<<<<< HEAD
-=======
      * Updates the provided {@code Map<Surface, List<Proposition>>} propositions map with the provided {@code Surface} and {@code List<Proposition>} objects.
      *
      * @param surface         A {@link Surface} key used to update a {@link List<Proposition>} value in the provided {@link Map<Surface, List<Proposition>>}
@@ -597,7 +554,6 @@
     }
 
     /**
->>>>>>> ff9d2140
      * Clear in-memory data for each {@code Surface} in the provided {@code List<Surface>}
      *
      * @param surfaces A {@link List<Surface>} containing {@link Surface}s which need to have in-memory data cleared
