/*
  Copyright 2024 Adobe. All rights reserved.
  This file is licensed to you under the Apache License, Version 2.0 (the "License");
  you may not use this file except in compliance with the License. You may obtain a copy
  of the License at http://www.apache.org/licenses/LICENSE-2.0
  Unless required by applicable law or agreed to in writing, software distributed under
  the License is distributed on an "AS IS" BASIS, WITHOUT WARRANTIES OR REPRESENTATIONS
  OF ANY KIND, either express or implied. See the License for the specific language
  governing permissions and limitations under the License.
*/

package com.adobe.marketing.mobile.messaging

import com.adobe.marketing.mobile.AdobeCallbackWithError
import com.adobe.marketing.mobile.AdobeError
import com.adobe.marketing.mobile.Messaging
import com.adobe.marketing.mobile.aepcomposeui.AepUI
import com.adobe.marketing.mobile.aepcomposeui.contentprovider.AepUIContentProvider
import com.adobe.marketing.mobile.aepcomposeui.uimodels.AepUITemplate
import com.adobe.marketing.mobile.messaging.ContentCardSchemaDataUtils.buildTemplate
import com.adobe.marketing.mobile.messaging.ContentCardSchemaDataUtils.getAepUI
import com.adobe.marketing.mobile.services.Log
import kotlinx.coroutines.flow.Flow
import kotlinx.coroutines.flow.MutableStateFlow
import kotlinx.coroutines.flow.StateFlow
import kotlinx.coroutines.flow.map

/**
 * ContentCardUiProvider is responsible for fetching and managing the content for a given surface.
 * It uses Adobe Messaging APIs to retrieve propositions and transform them into UI templates for display.
 *
 * @property surface The surface for which content needs to be fetched.
 */
class ContentCardUIProvider(val surface: Surface) : AepUIContentProvider {
    companion object {
        private const val SELF_TAG: String = "ContentCardUIProvider"
    }

    private val _contentFlow = MutableStateFlow<Result<List<AepUITemplate>>>(Result.success(emptyList()))
    private val contentFlow: StateFlow<Result<List<AepUITemplate>>> = _contentFlow

    private val aepUiFlow = _contentFlow.map { result ->
        result.map { templateList ->
            templateList.mapNotNull { item -> getAepUI(item) }
        }
    }

    /**
     * Retrieves a flow of AepUI instances for the given surface.
     *
     * This function initiates the content fetch using [getContent] and then returns a flow of
     * [AepUI] instances that represent the UI templates. The flow emits updates whenever new
     * content is fetched or any changes occur.
     *
     * @return A [Flow] that emits a [Result] containing a list of [AepUI] instances.
     */
    suspend fun getContentCardUI(): Flow<Result<List<AepUI<*, *>>>> {
        getContent()
        return aepUiFlow
    }

    /**
<<<<<<< HEAD
     * Triggers a refresh of the content by re-fetching new content for the given surface.
     *
     * This function calls [getContent] to initiate the content fetching process,
     * updating the internal content flow with new data.
=======
     * Updates the flow returned by [getContent] with the latest cached content cards for the given
     * surface.
>>>>>>> c3f35472
     */
    override suspend fun refreshContent() {
        getContent()
    }

    /**
     * Initiates fetching of [AepUITemplate] instances for the given surface and returns a flow that emits updates.
     *
     * This function fetches new content by invoking [getAepUITemplateList], which retrieves
     * propositions and builds a list of [AepUITemplate]. The result is posted to the [_contentFlow],
     * which is returned as a [Flow].
     *
     * @return A [Flow] that emits a [Result] containing lists of [AepUITemplate] whenever new content is available.
     */
    override suspend fun getContent(): Flow<Result<List<AepUITemplate>>> {
        getAepUITemplateList { result ->
            result.onSuccess { templateList ->
                _contentFlow.value = Result.success(templateList)
            }
            result.onFailure { error ->
                Log.error(
                    MessagingConstants.LOG_TAG, SELF_TAG,
                    "Failed to get content: ${error.message}"
                )
                _contentFlow.value = Result.failure(error)
            }
        }
        return contentFlow
    }

    /**
     * Fetches propositions for the current surface and builds a list of [AepUITemplate].
     *
     * This function retrieves propositions for the provided surface by calling
     * [Messaging.getPropositionsForSurfaces]. For each proposition, it attempts to build an
     * [AepUITemplate] using [buildTemplate]. The result is passed to the [completion] handler.
     *
     * If any proposition fails to be built into a template, the entire operation fails,
     * and the [completion] handler is invoked with a failure result.
     *
     * @param completion A callback invoked with the [Result] containing a list of [AepUITemplate]
     *                   on success, or an error on failure.
     */
    private suspend fun getAepUITemplateList(
        completion: (Result<List<AepUITemplate>>) -> Unit
    ) {
        val surfaceList = mutableListOf<Surface>(surface)
        // Retrieve propositions for the provided surface
        Messaging.getPropositionsForSurfaces(
            surfaceList,
            object :
                AdobeCallbackWithError<Map<Surface, List<Proposition>>> {
                override fun call(resultMap: Map<Surface, List<Proposition>>?) {
                    if (resultMap == null) {
                        completion(
                            Result.failure(
                                Throwable(
                                    "resultMap null for surfaces ${surfaceList.joinToString(",")}"
                                )
                            )
                        )
                        return
                    }

                    val templateModelList = mutableListOf<AepUITemplate>()
                    Log.debug(
                        MessagingConstants.LOG_TAG,
                        SELF_TAG,
                        "getPropositionsForSurfaces callback contained Null Map"
                    )
                    val propositions = resultMap[surface] ?: emptyList()
                    val errorsList: MutableList<String> = mutableListOf()
                    for (proposition in propositions) {
                        try {
                            val aepUiTemplate = buildTemplate(proposition)
                            aepUiTemplate?.let { templateModelList.add(it) }
                        } catch (e: IllegalArgumentException) {
                            Log.error(
                                MessagingConstants.LOG_TAG,
                                SELF_TAG,
                                "Failed to build template: proposition ID : ${proposition.uniqueId} ${e.message}"
                            )
                            errorsList.add(proposition.uniqueId)
                        }
                    }
                    completion(Result.success(templateModelList))
                    if (errorsList.isNotEmpty()) {
                        completion(Result.failure(Throwable("Failed to build template for propositions ${errorsList.joinToString(",")}")))
                    }
                }

                override fun fail(error: AdobeError?) {
                    completion(
                        Result.failure(
                            Throwable(
                                "Failed to retrieve propositions for surface ${surfaceList.joinToString(",")} " +
                                    "Adobe Error : ${error?.toString()}"
                            )
                        )
                    )
                }
            }
        )
    }
}<|MERGE_RESOLUTION|>--- conflicted
+++ resolved
@@ -60,15 +60,8 @@
     }
 
     /**
-<<<<<<< HEAD
-     * Triggers a refresh of the content by re-fetching new content for the given surface.
-     *
-     * This function calls [getContent] to initiate the content fetching process,
-     * updating the internal content flow with new data.
-=======
      * Updates the flow returned by [getContent] with the latest cached content cards for the given
      * surface.
->>>>>>> c3f35472
      */
     override suspend fun refreshContent() {
         getContent()
