--- conflicted
+++ resolved
@@ -136,7 +136,6 @@
     // ========================================================================================
     private Map<String, String> getMockData(String testType) {
         Map<String, String> mockData = new HashMap<>();
-<<<<<<< HEAD
         mockData.put(MessagingPushPayload.TITLE, mockTitle);
         mockData.put(MessagingPushPayload.BODY, mockBody);
         mockData.put(MessagingPushPayload.SOUND, mockSound);
@@ -151,24 +150,6 @@
             mockData.put(MessagingPushPayload.ACTION_BUTTONS, mockMalformedActionButtons);
         } else {
             mockData.put(MessagingPushPayload.ACTION_BUTTONS, mockActionButtons);
-=======
-        mockData.put(MessagingConstant.PushNotificationPayload.TITLE, mockTitle);
-        mockData.put(MessagingConstant.PushNotificationPayload.BODY, mockBody);
-        mockData.put(MessagingConstant.PushNotificationPayload.SOUND, mockSound);
-        mockData.put(MessagingConstant.PushNotificationPayload.NOTIFICATION_COUNT, mockBadgeCount);
-        mockData.put(MessagingConstant.PushNotificationPayload.NOTIFICATION_PRIORITY, mockPriority);
-        mockData.put(MessagingConstant.PushNotificationPayload.CHANNEL_ID, mockChannelId);
-        mockData.put(MessagingConstant.PushNotificationPayload.ICON, mockIcon);
-        mockData.put(MessagingConstant.PushNotificationPayload.IMAGE_URL, mockImageUrl);
-        mockData.put(MessagingConstant.PushNotificationPayload.ACTION_TYPE, mockActionType);
-        mockData.put(MessagingConstant.PushNotificationPayload.ACTION_URI, mockActionUri);
-        if (testType.equals("malformed")) {
-            mockData.put(MessagingConstant.PushNotificationPayload.ACTION_BUTTONS, mockMalformedActionButtons);
-        } else if (testType.equals("missing")){
-            mockData.put(MessagingConstant.PushNotificationPayload.ACTION_BUTTONS, mockActionButtonsWithNoUriAndTypeKey);
-        } else { // default
-            mockData.put(MessagingConstant.PushNotificationPayload.ACTION_BUTTONS, mockActionButtons);
->>>>>>> 6539c363
         }
 
         return mockData;
