--- conflicted
+++ resolved
@@ -254,7 +254,6 @@
 
                     // verify serial dispatcher started
                     verify(mockSerialWorkDispatcher, times(1)).start();
-<<<<<<< HEAD
 
                     // verify push token is added to the shared state if it is present in the
                     // named collection
@@ -337,8 +336,6 @@
                                     any());
                     verify(mockExtensionApi, times(1))
                             .createSharedState(argThat(Map::isEmpty), isNull());
-=======
->>>>>>> d72f7d70
                 });
     }
 
@@ -2252,7 +2249,6 @@
     }
 
     // ========================================================================================
-<<<<<<< HEAD
     // test handlePushToken
     // ========================================================================================
     @Test
@@ -2480,8 +2476,6 @@
     }
 
     // ========================================================================================
-=======
->>>>>>> d72f7d70
     // private helpers
     // ========================================================================================
     private Event samplePushTrackingEvent(
