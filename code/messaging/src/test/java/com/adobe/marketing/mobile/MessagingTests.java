/*
 Copyright 2021 Adobe. All rights reserved.
 This file is licensed to you under the Apache License, Version 2.0 (the "License");
 you may not use this file except in compliance with the License. You may obtain a copy
 of the License at http://www.apache.org/licenses/LICENSE-2.0
 Unless required by applicable law or agreed to in writing, software distributed under
 the License is distributed on an "AS IS" BASIS, WITHOUT WARRANTIES OR REPRESENTATIONS
 OF ANY KIND, either express or implied. See the License for the specific language
 governing permissions and limitations under the License.
*/
package com.adobe.marketing.mobile;

<<<<<<< HEAD
import static com.adobe.marketing.mobile.messaging.MessagingTestConstants.EventDataKeys.Messaging.TRACK_INFO_KEY_ACTION_ID;
=======

>>>>>>> 7a473177
import static org.junit.Assert.assertEquals;
import static org.junit.Assert.assertFalse;
import static org.junit.Assert.assertNotNull;
import static org.junit.Assert.assertNull;
import static org.junit.Assert.fail;
import static org.mockito.ArgumentMatchers.any;
import static org.mockito.ArgumentMatchers.anyLong;
import static org.mockito.ArgumentMatchers.anyString;
<<<<<<< HEAD
import static org.mockito.Mockito.reset;
=======
import static org.mockito.Mockito.mockStatic;
>>>>>>> 7a473177
import static org.mockito.Mockito.times;
import static org.mockito.Mockito.verify;
import static org.mockito.Mockito.verifyNoInteractions;
import static org.mockito.Mockito.when;


import android.content.Intent;

<<<<<<< HEAD
import com.adobe.marketing.mobile.messaging.MessagingExtension;
import com.adobe.marketing.mobile.messaging.MessagingProposition;
import com.adobe.marketing.mobile.messaging.MessagingTestConstants;
import com.adobe.marketing.mobile.messaging.MessagingTestUtils;
import com.adobe.marketing.mobile.messaging.Surface;
import com.adobe.marketing.mobile.services.DeviceInforming;
import com.adobe.marketing.mobile.services.Log;
import com.adobe.marketing.mobile.services.ServiceProvider;
import com.adobe.marketing.mobile.util.DataReader;
import com.adobe.marketing.mobile.util.DataReaderException;
=======
import com.adobe.marketing.mobile.messaging.PushTrackingStatus;
import com.adobe.marketing.mobile.messaging.internal.MessagingExtension;
import com.adobe.marketing.mobile.messaging.internal.MessagingTestConstants;
>>>>>>> 7a473177

import org.junit.After;
import org.junit.Assert;
import org.junit.Before;
import org.junit.Test;
import org.junit.runner.RunWith;
import org.mockito.ArgumentCaptor;
import org.mockito.ArgumentMatchers;
import org.mockito.Mock;
import org.mockito.MockedStatic;
import org.mockito.junit.MockitoJUnitRunner;

import java.util.ArrayList;
import java.util.Collections;
import java.util.HashMap;
import java.util.List;
import java.util.Map;
import java.util.concurrent.CountDownLatch;
import java.util.concurrent.TimeUnit;

@RunWith(MockitoJUnitRunner.Silent.class)
public class MessagingTests {
    @Mock
    Intent mockIntent;
<<<<<<< HEAD
    @Mock
    ServiceProvider mockServiceProvider;
    @Mock
    DeviceInforming mockDeviceInfoService;

    private void runWithMockedMobileCore(final ArgumentCaptor<Event> eventArgumentCaptor,
                                         final ArgumentCaptor<AdobeCallbackWithError<Event>> callbackWithErrorArgumentCaptor,
                                         final ArgumentCaptor<ExtensionErrorCallback<ExtensionError>> extensionErrorCallbackArgumentCaptor,
                                         final Runnable testRunnable) {
        try (MockedStatic<MobileCore> mobileCoreMockedStatic = Mockito.mockStatic(MobileCore.class); MockedStatic<ServiceProvider> serviceProviderMockedStatic = Mockito.mockStatic(ServiceProvider.class)) {
            mobileCoreMockedStatic.when(() -> MobileCore.registerExtension(any(), extensionErrorCallbackArgumentCaptor != null ? extensionErrorCallbackArgumentCaptor.capture() : any(ExtensionErrorCallback.class))).thenCallRealMethod();
            mobileCoreMockedStatic.when(() -> MobileCore.dispatchEventWithResponseCallback(eventArgumentCaptor.capture(), anyLong(), callbackWithErrorArgumentCaptor != null ? callbackWithErrorArgumentCaptor.capture() : any(AdobeCallbackWithError.class))).thenCallRealMethod();
            mobileCoreMockedStatic.when(() -> MobileCore.dispatchEvent(eventArgumentCaptor.capture())).thenCallRealMethod();

            serviceProviderMockedStatic.when(ServiceProvider::getInstance).thenReturn(mockServiceProvider);
            when(mockServiceProvider.getDeviceInfoService()).thenReturn(mockDeviceInfoService);
            when(mockDeviceInfoService.getApplicationPackageName()).thenReturn("com.adobe.marketing.mobile.messaging.test");
            testRunnable.run();
        }
    }

    @After
    public void tearDown() {
        reset(mockIntent);
        reset(mockServiceProvider);
        reset(mockDeviceInfoService);
    }
=======
    MockedStatic<MobileCore> mobileCore;
    ArgumentCaptor<AdobeCallbackWithError<Event>> callbackWithErrorArgumentCaptor;
    ArgumentCaptor<Event> dispatchEventCaptor;
    CountDownLatch latch;
    PushTrackingStatus[] capturedStatus = new PushTrackingStatus[1];
    @Before
    public void before() {
        latch = new CountDownLatch(1);
        capturedStatus = new PushTrackingStatus[1];

        // Mock MobileCore
        dispatchEventCaptor = ArgumentCaptor.forClass(Event.class);
        callbackWithErrorArgumentCaptor = ArgumentCaptor.forClass(AdobeCallbackWithError.class);

        mobileCore = mockStatic(MobileCore.class);

        mobileCore.when(() -> MobileCore.dispatchEventWithResponseCallback(dispatchEventCaptor.capture(), anyLong(),callbackWithErrorArgumentCaptor.capture())).thenCallRealMethod();
        mobileCore.when(() -> MobileCore.dispatchEvent(dispatchEventCaptor.capture())).thenCallRealMethod();

    }

    @After
    public void after() {
        mobileCore.close();
        dispatchEventCaptor = null;
        callbackWithErrorArgumentCaptor = null;
        capturedStatus = null;
        latch = null;
    }

>>>>>>> 7a473177

    // ========================================================================================
    // extensionVersion
    // ========================================================================================

    @Test
    public void test_extensionVersionAPI() {
        // test
        String extensionVersion = Messaging.extensionVersion();
        Assert.assertEquals("The Extension version API returns the correct value", MessagingTestConstants.EXTENSION_VERSION,
                extensionVersion);
    }

    // ========================================================================================
    // registerExtension
    // ========================================================================================

    @Test
    public void test_registerExtensionAPI() {
        final ArgumentCaptor<ExtensionErrorCallback<ExtensionError>> callbackCaptor = ArgumentCaptor.forClass(ExtensionErrorCallback.class);

        // test
        Messaging.registerExtension();

        // The monitor extension should register with core
        mobileCore.verify(() -> MobileCore.registerExtension(any(), callbackCaptor.capture()));
        MobileCore.registerExtension(ArgumentMatchers.eq(MessagingExtension.class), callbackCaptor.capture());

        // verify the callback
        ExtensionErrorCallback extensionErrorCallback = callbackCaptor.getAllValues().get(0);
        Assert.assertNotNull("The extension callback should not be null", extensionErrorCallback);

        // should not crash on calling the callback
        extensionErrorCallback.error(ExtensionError.UNEXPECTED_ERROR);
    }

    // ========================================================================================
    // addPushTrackingDetails
    // ========================================================================================
    @Test
    public void test_addPushTrackingDetails_WhenParamsAreNull() {
        // test
        boolean done = Messaging.addPushTrackingDetails(null, null, null);

        // verify
        assertFalse(done);
    }

    @Test
    public void test_addPushTrackingDetails() {
        String mockMessageId = "mockMessageId";
        String mockXDMData = "mockXDMData";
        Map<String, String> mockDataMap = new HashMap<>();
        mockDataMap.put(MessagingTestConstants.TrackingKeys._XDM, mockXDMData);

        // test
        boolean done = Messaging.addPushTrackingDetails(mockIntent, mockMessageId, mockDataMap);

        // verify
        Assert.assertTrue(done);
        verify(mockIntent, times(1)).putExtra(MessagingTestConstants.EventDataKeys.Messaging.TRACK_INFO_KEY_MESSAGE_ID, mockMessageId);
        verify(mockIntent, times(1)).putExtra(MessagingTestConstants.EventDataKeys.Messaging.TRACK_INFO_KEY_ADOBE_XDM, mockXDMData);
    }

    @Test
    public void test_addPushTrackingDetailsNoXdmData() {
        String mockMessageId = "mockMessageId";
        Map<String, String> mockDataMap = new HashMap<>();
        mockDataMap.put(MessagingTestConstants.TrackingKeys._XDM, null);

        // test
        boolean done = Messaging.addPushTrackingDetails(mockIntent, mockMessageId, mockDataMap);

        // verify
        Assert.assertTrue(done);
        verify(mockIntent, times(1)).putExtra(MessagingTestConstants.EventDataKeys.Messaging.TRACK_INFO_KEY_MESSAGE_ID, mockMessageId);
        verify(mockIntent, times(0)).putExtra(MessagingTestConstants.EventDataKeys.Messaging.TRACK_INFO_KEY_ADOBE_XDM, "");
    }

    @Test
    public void test_addPushTrackingDetailsWithEmptyData() {
        String mockMessageId = "mockMessageId";
        Map<String, String> mockDataMap = new HashMap<>();

        // test
        boolean done = Messaging.addPushTrackingDetails(mockIntent, mockMessageId, mockDataMap);

        // verify
        assertFalse(done);
    }

    @Test
    public void test_addPushTrackingDetailsWithNullData() {
        String mockMessageId = "mockMessageId";
        Map<String, String> mockDataMap = null;

        // test
        boolean done = Messaging.addPushTrackingDetails(mockIntent, mockMessageId, mockDataMap);

        // verify
        assertFalse(done);
    }

    @Test
    public void test_addPushTrackingDetailsWithEmptyMessageId() {
        String mockMessageId = "";
        String mockXDMData = "mockXDMData";
        Map<String, String> mockDataMap = new HashMap<>();
        mockDataMap.put(MessagingTestConstants.TrackingKeys._XDM, mockXDMData);

        // test
        boolean done = Messaging.addPushTrackingDetails(mockIntent, mockMessageId, mockDataMap);

        // verify
        assertFalse(done);
    }

    // ========================================================================================
    // handleNotificationResponse
    // ========================================================================================
    @Test
    public void test_handleNotificationResponse_WhenParamsAreNull() throws InterruptedException {
        final ArgumentCaptor<Event> eventCaptor = ArgumentCaptor.forClass(Event.class);
        final CountDownLatch latch = new CountDownLatch(1);
        final PushTrackingStatus[] capturedStatus = new PushTrackingStatus[1];
        // test
        Messaging.handleNotificationResponse(null, false, null, new AdobeCallback<PushTrackingStatus>() {
            @Override
            public void call(PushTrackingStatus trackingStatus) {
                latch.countDown();
                capturedStatus[0] = trackingStatus;
            }
        });

        // verify
        latch.await(2, TimeUnit.SECONDS);
        assertEquals(PushTrackingStatus.INVALID_INTENT, capturedStatus[0]);
        verifyNoInteractions(MobileCore.class);
    }

    @Test
    public void test_handleNotificationResponse() {
            String mockActionId = "mockActionId";
            String mockXdm = "mockXdm";

            when(mockIntent.getStringExtra(anyString())).thenReturn(mockXdm);

            // test
            Messaging.handleNotificationResponse(mockIntent, true, mockActionId);

            // verify
            verify(mockIntent, times(2)).getStringExtra(anyString());
            mobileCore.verify(() -> MobileCore.dispatchEventWithResponseCallback(any(),anyLong(),any()));

            // verify event
            Event event = dispatchEventCaptor.getValue();
            Map<String, Object> eventData = event.getEventData();
            assertNotNull(eventData);
            assertEquals(MessagingTestConstants.EventType.MESSAGING, event.getType());
            assertEquals(eventData.get("actionId"), mockActionId);
    }

    @Test
    public void test_handleNotificationResponseNoXdmData() throws Exception {
        String mockActionId = "mockActionId";
        String messageId = "messageId";
        when(mockIntent.getStringExtra(ArgumentMatchers.contains("messageId"))).thenReturn(messageId);

        // test
        Messaging.handleNotificationResponse(mockIntent, true, mockActionId, new AdobeCallback<PushTrackingStatus>() {
            @Override
            public void call(PushTrackingStatus trackingStatus) {
                latch.countDown();
                capturedStatus[0] = trackingStatus;
            }
        });

        // verify no event was sent
        latch.await(2, TimeUnit.SECONDS);
        assertEquals(PushTrackingStatus.NO_TRACKING_DATA, capturedStatus[0]);
        verifyNoInteractions(MobileCore.class);
    }

    @Test
    public void test_handleNotificationResponse_EventDispatchError() throws Exception{
        String mockActionId = "mockActionId";
        String mockXdm = "mockXdm";
        when(mockIntent.getStringExtra(anyString())).thenReturn(mockXdm);

        // test
        Messaging.handleNotificationResponse(mockIntent, true, mockActionId, new AdobeCallback<PushTrackingStatus>() {
            @Override
            public void call(PushTrackingStatus trackingStatus) {
                latch.countDown();
                capturedStatus[0] = trackingStatus;
            }
        });

        // verify
        mobileCore.verify(() -> MobileCore.dispatchEventWithResponseCallback(any(),anyLong(),any()));

        // verify event
        Event event = dispatchEventCaptor.getAllValues().get(0);
        Map<String, Object> eventData = event.getEventData();
        assertNotNull(eventData);
        assertEquals(MessagingTestConstants.EventType.MESSAGING, event.getType());
        assertEquals(eventData.get("actionId"), mockActionId);

        // no exception should occur when triggering unexpected error callback
        callbackWithErrorArgumentCaptor.getAllValues().get(0).fail(AdobeError.UNEXPECTED_ERROR);

        // verify the return value
        latch.await(2, TimeUnit.SECONDS);
        assertEquals(PushTrackingStatus.UNKNOWN_ERROR, capturedStatus[0]);
    }

    @Test
    public void test_handleNotificationResponseWithEmptyMessageId() {
        String mockActionId = "mockActionId";
        String messageId = "";

        when(mockIntent.getStringExtra(anyString())).thenReturn(messageId);

        // test
        Messaging.handleNotificationResponse(mockIntent, true, mockActionId, new AdobeCallback<PushTrackingStatus>() {
            @Override
            public void call(PushTrackingStatus trackingStatus) {
                latch.countDown();
                capturedStatus[0] = trackingStatus;
            }
        });

        // verify
        assertEquals(PushTrackingStatus.INVALID_MESSAGE_ID, capturedStatus[0]);
        verify(mockIntent, times(2)).getStringExtra(anyString());
        verifyNoInteractions(MobileCore.class);
    }

    @Test
    public void test_handleNotificationResponseWithEmptyAction() {
        String mockActionId = "";
        String messageId = "mockXdm";

        when(mockIntent.getStringExtra(anyString())).thenReturn(messageId);

        // test
        Messaging.handleNotificationResponse(mockIntent, true, mockActionId);

        // verify
        verify(mockIntent, times(2)).getStringExtra(anyString());

        // verify event
        Event event = dispatchEventCaptor.getAllValues().get(0);
        Map<String, Object> eventData = event.getEventData();
        assertNotNull(eventData);
        assertEquals(MessagingTestConstants.EventType.MESSAGING, event.getType());
        assertEquals("", mockActionId);
    }

    // ========================================================================================
    // refreshInAppMessage
    // ========================================================================================
    @Test
    public void test_refreshInAppMessage() {
<<<<<<< HEAD
        final ArgumentCaptor<Event> eventCaptor = ArgumentCaptor.forClass(Event.class);
        runWithMockedMobileCore(eventCaptor, null, null, () -> {

            // test
            Messaging.refreshInAppMessages();

            // verify
            MobileCore.dispatchEvent(eventCaptor.capture());

            // verify event
            Event event = eventCaptor.getAllValues().get(0);
            Map<String, Object> eventData = event.getEventData();
            assertNotNull(eventData);
            assertEquals(true, DataReader.optBoolean(eventData, MessagingTestConstants.EventDataKeys.Messaging.REFRESH_MESSAGES, false));
            assertEquals(MessagingTestConstants.EventType.MESSAGING, event.getType());
            assertEquals(MessagingTestConstants.EventSource.REQUEST_CONTENT, event.getSource());
            assertEquals(MessagingTestConstants.EventName.REFRESH_MESSAGES_EVENT, event.getName());
        });
    }

    // ========================================================================================
    // setPropositionsHandler
    // ========================================================================================
    /** TODO: Holding off on this till we decide funtionality of the API
    @Test
    public void test_setPropositionsHandler_validProposition() throws Exception {
        try (MockedStatic<MobileCore> mobileCoreMockedStatic = Mockito.mockStatic(MobileCore.class)) {
            // setup
            final Map<String, Object> propositionData = MessagingTestUtils.getMapFromFile("personalization_payload.json");
            final List<Map<String, Object>> propositionsList = new ArrayList<>();
            propositionsList.add(propositionData);

            final Map<String, Object> eventData = new HashMap<>();
            eventData.put(MessagingTestConstants.EventDataKeys.Messaging.IAMDetailsDataKeys.Key.PROPOSITIONS, propositionsList);
            final Event event = new Event.Builder("Messaging Notification",
                    MessagingTestConstants.EventType.MESSAGING,
                    MessagingTestConstants.EventSource.NOTIFICATION)
                    .setEventData(eventData).build();

            // test setPropositionsHandler
            CountDownLatch latch = new CountDownLatch(1);
            final AdobeError[] responseError = new AdobeError[1];
            final Map<Surface, List<MessagingProposition>>[] responseMapForSurface = new Map[]{new HashMap<>()};
            Messaging.setPropositionsHandler(new AdobeCallbackWithError<Map<Surface, List<MessagingProposition>>>() {
                @Override
                public void fail(AdobeError adobeError) {
                    responseError[0] = adobeError;
                    latch.countDown();
                }

                @Override
                public void call(Map<Surface, List<MessagingProposition>> surfaceListMap) {
                    responseMapForSurface[0] = surfaceListMap;
                    latch.countDown();
                }
            });

            // verify event listener is registered
            final ArgumentCaptor<AdobeCallbackWithError<Event>> callbackCaptor = ArgumentCaptor.forClass(AdobeCallbackWithError.class);
            mobileCoreMockedStatic.verify(() -> MobileCore.registerEventListener(ArgumentMatchers.eq(MessagingTestConstants.EventType.MESSAGING),
                    ArgumentMatchers.eq(MessagingTestConstants.EventSource.NOTIFICATION),
                    callbackCaptor.capture()));
            final AdobeCallback<Event> callback = callbackCaptor.getValue();

            // test response returned when callback is called
            callback.call(event);

            //verify
            Assert.assertTrue(latch.await(5, TimeUnit.SECONDS));
            Assert.assertNull(responseError[0]);
            Assert.assertNotNull(responseMapForSurface[0]);
            List<MessagingProposition> messagingPropositions = responseMapForSurface[0].get(MessagingUtils.scopeToSurface("mobileapp://com.adobe.marketing.mobile.messaging.test"));
            Assert.assertNotNull(messagingPropositions);
            Assert.assertEquals(1, messagingPropositions.size());
            Assert.assertEquals("uniqueId",messagingPropositions.get(0).getUniqueId());
            Assert.assertEquals("mobileapp://com.adobe.marketing.mobile.messaging.test", messagingPropositions.get(0).getScope());
            Assert.assertEquals(1, messagingPropositions.get(0).getItems().size());
        }
    } **/

    // ========================================================================================
    // getPropositionsForSurfaces
    // ========================================================================================
    @Test
    public void testGetPropositionsForSurfacePaths_validSurface() {
        final ArgumentCaptor<Event> eventCaptor = ArgumentCaptor.forClass(Event.class);
        final ArgumentCaptor<AdobeCallbackWithError<Event>> callbackCaptor = ArgumentCaptor.forClass(AdobeCallbackWithError.class);
        runWithMockedMobileCore(eventCaptor, callbackCaptor, null, () -> {
            List<Surface> surfacePaths = new ArrayList<>();
            Surface feedSurface = new Surface("apifeed");
            Surface codeBasedSurface = new Surface("cbe");
            surfacePaths.add(feedSurface);
            surfacePaths.add(codeBasedSurface);

            // test
            CountDownLatch latch = new CountDownLatch(1);
            final AdobeError[] responseError = new AdobeError[1];
            final Map<Surface, List<MessagingProposition>>[] responseMapForSurface = new Map[]{null};
            Messaging.getPropositionsForSurfaces(surfacePaths, new AdobeCallbackWithError<Map<Surface, List<MessagingProposition>>>() {
                @Override
                public void fail(AdobeError adobeError) {
                    responseError[0] = adobeError;
                    latch.countDown();
                }

                @Override
                public void call(Map<Surface, List<MessagingProposition>> surfaceListMap) {
                    responseMapForSurface[0] = surfaceListMap;
                    latch.countDown();
                }
            });

            // verify dispatched event
            final Event event = eventCaptor.getValue();
            final AdobeCallbackWithError<Event> callbackWithError = callbackCaptor.getValue();
            Assert.assertNotNull(event);
            Assert.assertEquals(MessagingTestConstants.EventType.MESSAGING, event.getType());
            Assert.assertEquals(MessagingTestConstants.EventSource.REQUEST_CONTENT, event.getSource());
            final Map<String, Object> eventData = event.getEventData();
            Assert.assertTrue((Boolean) eventData.get(MessagingTestConstants.EventDataKeys.Messaging.GET_PROPOSITIONS));
            List<Map<String, Object>> flattenedSurfaces = new ArrayList<Map<String, Object>>(){{
                add(new HashMap<String, Object>(){{ put("uri", "mobileapp://com.adobe.marketing.mobile.messaging.test/apifeed"); }});
                add(new HashMap<String, Object>(){{ put("uri", "mobileapp://com.adobe.marketing.mobile.messaging.test/cbe"); }});
            }};
            Assert.assertEquals(flattenedSurfaces, eventData.get(MessagingTestConstants.EventDataKeys.Messaging.SURFACES));

            // verify callback response
            final List<Map<String, Object>> propositionsList = new ArrayList<>();
            final Map<String, Object> feedPropositionData = MessagingTestUtils.getMapFromFile("feedProposition.json");
            final Map<String, Object> codeBasedPropositionData = MessagingTestUtils.getMapFromFile("codeBasedProposition.json");
            propositionsList.add(feedPropositionData);
            propositionsList.add(codeBasedPropositionData);

            final Map<String, Object> responseEventData = new HashMap<>();
            responseEventData.put(MessagingTestConstants.EventDataKeys.Messaging.PROPOSITIONS, propositionsList);
            final Event responseEvent = new Event.Builder(
                    MessagingTestConstants.EventName.MESSAGE_PROPOSITIONS_RESPONSE,
                    MessagingTestConstants.EventType.MESSAGING,
                    MessagingTestConstants.EventSource.RESPONSE_CONTENT)
                    .setEventData(responseEventData).build();
            callbackWithError.call(responseEvent);

            try {
                Assert.assertTrue(latch.await(5, TimeUnit.SECONDS));
            } catch (InterruptedException e) {
                fail("getPropositionsForSurfaces callback not called");
            }
            Assert.assertNull(responseError[0]);
            Assert.assertNotNull(responseMapForSurface[0]);

            List<MessagingProposition> feedMessagingPropositions = responseMapForSurface[0].get(feedSurface);
            Assert.assertNotNull(feedMessagingPropositions);
            Assert.assertEquals(1, feedMessagingPropositions.size());
            Assert.assertEquals("c2aa4a73-a534-44c2-baa4-a12980e5bb9d",feedMessagingPropositions.get(0).getUniqueId());
            Assert.assertEquals("mobileapp://com.adobe.marketing.mobile.messaging.test/apifeed", feedMessagingPropositions.get(0).getScope());
            Assert.assertEquals(1, feedMessagingPropositions.get(0).getItems().size());

            List<MessagingProposition> codeBasedMessagingPropositions = responseMapForSurface[0].get(codeBasedSurface);
            Assert.assertNotNull(codeBasedMessagingPropositions);
            Assert.assertEquals(1, codeBasedMessagingPropositions.size());
            Assert.assertEquals("d5072be7-5317-4ee4-b52b-1710ab60748f",codeBasedMessagingPropositions.get(0).getUniqueId());
            Assert.assertEquals("mobileapp://com.adobe.marketing.mobile.messaging.test/cbe", codeBasedMessagingPropositions.get(0).getScope());
            Assert.assertEquals(1, codeBasedMessagingPropositions.get(0).getItems().size());
        });
    }

    @Test
    public void testGetPropositionsForSurfacePaths_nullCallback() {
        try (MockedStatic<MobileCore> mobileCoreMockedStatic = Mockito.mockStatic(MobileCore.class);
             MockedStatic<Log> logMockedStatic = Mockito.mockStatic(Log.class)) {
            // test
            Messaging.getPropositionsForSurfaces(new ArrayList<Surface>() {{ add(new Surface("apifeed")); }}, null);

            // verify no event dispatched
            mobileCoreMockedStatic.verifyNoInteractions();
            logMockedStatic.verify(() -> Log.warning(ArgumentMatchers.anyString(), ArgumentMatchers.anyString(), ArgumentMatchers.anyString()));
        }
    }

    @Test
    public void testGetPropositionsForSurfacePaths_nullSurfaces() {
        try (MockedStatic<MobileCore> mobileCoreMockedStatic = Mockito.mockStatic(MobileCore.class);
             MockedStatic<Log> logMockedStatic = Mockito.mockStatic(Log.class)) {
            // test
            Messaging.getPropositionsForSurfaces(null, new AdobeCallbackWithError<Map<Surface, List<MessagingProposition>>>() {
                @Override
                public void fail(AdobeError adobeError) {

                }

                @Override
                public void call(Map<Surface, List<MessagingProposition>> surfaceListMap) {

                }
            });

            // verify no event dispatched
            mobileCoreMockedStatic.verifyNoInteractions();
            logMockedStatic.verify(() -> Log.warning(ArgumentMatchers.anyString(), ArgumentMatchers.anyString(), ArgumentMatchers.anyString()));
        }
    }

    @Test
    public void testGetPropositionsForSurfacePaths_emptySurfaces() {
        try (MockedStatic<MobileCore> mobileCoreMockedStatic = Mockito.mockStatic(MobileCore.class);
             MockedStatic<Log> logMockedStatic = Mockito.mockStatic(Log.class)) {
            // test
            Messaging.getPropositionsForSurfaces(new ArrayList<>(), new AdobeCallbackWithError<Map<Surface, List<MessagingProposition>>>() {
                @Override
                public void fail(AdobeError adobeError) {

                }

                @Override
                public void call(Map<Surface, List<MessagingProposition>> surfaceListMap) {

                }
            });

            // verify no event dispatched
            mobileCoreMockedStatic.verifyNoInteractions();
            logMockedStatic.verify(() -> Log.warning(ArgumentMatchers.anyString(), ArgumentMatchers.anyString(), ArgumentMatchers.anyString()));
        }
    }

    @Test
    public void testGetPropositionsForSurfacePaths_invalidSurfaces() {
        try (MockedStatic<MobileCore> mobileCoreMockedStatic = Mockito.mockStatic(MobileCore.class);
             MockedStatic<Log> logMockedStatic = Mockito.mockStatic(Log.class)) {
            // test
            Messaging.getPropositionsForSurfaces(new ArrayList<Surface>() {{ add(new Surface(""));}},
                    new AdobeCallbackWithError<Map<Surface, List<MessagingProposition>>>() {
                @Override
                public void fail(AdobeError adobeError) {

                }

                @Override
                public void call(Map<Surface, List<MessagingProposition>> surfaceListMap) {

                }
            });

            // verify no event dispatched
            mobileCoreMockedStatic.verifyNoInteractions();
            logMockedStatic.verify(() -> Log.warning(ArgumentMatchers.anyString(), ArgumentMatchers.anyString(), ArgumentMatchers.anyString()));
        }
    }

    @Test
    public void testGetPropositionsForSurfacePaths_noEventDataInResponseEvent() {
        final ArgumentCaptor<Event> eventCaptor = ArgumentCaptor.forClass(Event.class);
        final ArgumentCaptor<AdobeCallbackWithError<Event>> callbackCaptor = ArgumentCaptor.forClass(AdobeCallbackWithError.class);
        runWithMockedMobileCore(eventCaptor, callbackCaptor, null, () -> {
            List<Surface> surfacePaths = new ArrayList<>();
            Surface feedSurface = new Surface("apifeed");
            surfacePaths.add(feedSurface);

            // test
            CountDownLatch latch = new CountDownLatch(1);
            final AdobeError[] responseError = new AdobeError[1];
            final Map<Surface, List<MessagingProposition>>[] responseMapForSurface = new Map[]{null};
            Messaging.getPropositionsForSurfaces(surfacePaths, new AdobeCallbackWithError<Map<Surface, List<MessagingProposition>>>() {
                @Override
                public void fail(AdobeError adobeError) {
                    responseError[0] = adobeError;
                    latch.countDown();
                }

                @Override
                public void call(Map<Surface, List<MessagingProposition>> surfaceListMap) {
                    responseMapForSurface[0] = surfaceListMap;
                    latch.countDown();
                }
            });

            // verify dispatched event
            final Event event = eventCaptor.getValue();
            final AdobeCallbackWithError<Event> callbackWithError = callbackCaptor.getValue();
            Assert.assertNotNull(event);
            Assert.assertEquals(MessagingTestConstants.EventType.MESSAGING, event.getType());
            Assert.assertEquals(MessagingTestConstants.EventSource.REQUEST_CONTENT, event.getSource());

            // verify callback response
            final Map<String, Object> responseEventData = new HashMap<>();
            final Event responseEvent = new Event.Builder(
                    MessagingTestConstants.EventName.MESSAGE_PROPOSITIONS_RESPONSE,
                    MessagingTestConstants.EventType.MESSAGING,
                    MessagingTestConstants.EventSource.RESPONSE_CONTENT)
                    .setEventData(responseEventData).build();
            callbackWithError.call(responseEvent);

            try {
                Assert.assertTrue(latch.await(5, TimeUnit.SECONDS));
            } catch (InterruptedException e) {
                fail("getPropositionsForSurfaces callback not called");
            }
            Assert.assertNotNull(responseError[0]);
            Assert.assertEquals(AdobeError.UNEXPECTED_ERROR, responseError[0]);
            Assert.assertNull(responseMapForSurface[0]);

        });
    }

    @Test
    public void testGetPropositionsForSurfacePaths_responseEventDataContainsError() {
        final ArgumentCaptor<Event> eventCaptor = ArgumentCaptor.forClass(Event.class);
        final ArgumentCaptor<AdobeCallbackWithError<Event>> callbackCaptor = ArgumentCaptor.forClass(AdobeCallbackWithError.class);
        runWithMockedMobileCore(eventCaptor, callbackCaptor, null, () -> {
            List<Surface> surfacePaths = new ArrayList<>();
            Surface feedSurface = new Surface("apifeed");
            surfacePaths.add(feedSurface);

            // test
            CountDownLatch latch = new CountDownLatch(1);
            final AdobeError[] responseError = new AdobeError[1];
            final Map<Surface, List<MessagingProposition>>[] responseMapForSurface = new Map[]{null};
            Messaging.getPropositionsForSurfaces(surfacePaths, new AdobeCallbackWithError<Map<Surface, List<MessagingProposition>>>() {
                @Override
                public void fail(AdobeError adobeError) {
                    responseError[0] = adobeError;
                    latch.countDown();
                }

                @Override
                public void call(Map<Surface, List<MessagingProposition>> surfaceListMap) {
                    responseMapForSurface[0] = surfaceListMap;
                    latch.countDown();
                }
            });

            // verify dispatched event
            final Event event = eventCaptor.getValue();
            final AdobeCallbackWithError<Event> callbackWithError = callbackCaptor.getValue();
            Assert.assertNotNull(event);
            Assert.assertEquals(MessagingTestConstants.EventType.MESSAGING, event.getType());
            Assert.assertEquals(MessagingTestConstants.EventSource.REQUEST_CONTENT, event.getSource());

            // verify callback response
            final Map<String, Object> responseEventData = new HashMap<>();
            responseEventData.put(MessagingTestConstants.EventDataKeys.Messaging.RESPONSE_ERROR, 1);
            final Event responseEvent = new Event.Builder(
                    MessagingTestConstants.EventName.MESSAGE_PROPOSITIONS_RESPONSE,
                    MessagingTestConstants.EventType.MESSAGING,
                    MessagingTestConstants.EventSource.RESPONSE_CONTENT)
                    .setEventData(responseEventData).build();
            callbackWithError.call(responseEvent);

            try {
                Assert.assertTrue(latch.await(5, TimeUnit.SECONDS));
            } catch (InterruptedException e) {
                fail("getPropositionsForSurfaces callback not called");
            }
            Assert.assertNotNull(responseError[0]);
            Assert.assertEquals(AdobeError.CALLBACK_TIMEOUT, responseError[0]);
            Assert.assertNull(responseMapForSurface[0]);

        });
    }

    @Test
    public void testGetPropositionsForSurfacePaths_propositionsMissingInResponseEventData() {
        final ArgumentCaptor<Event> eventCaptor = ArgumentCaptor.forClass(Event.class);
        final ArgumentCaptor<AdobeCallbackWithError<Event>> callbackCaptor = ArgumentCaptor.forClass(AdobeCallbackWithError.class);
        runWithMockedMobileCore(eventCaptor, callbackCaptor, null, () -> {
            List<Surface> surfacePaths = new ArrayList<>();
            Surface feedSurface = new Surface("apifeed");
            surfacePaths.add(feedSurface);

            // test
            CountDownLatch latch = new CountDownLatch(1);
            final AdobeError[] responseError = new AdobeError[1];
            final Map<Surface, List<MessagingProposition>>[] responseMapForSurface = new Map[]{null};
            Messaging.getPropositionsForSurfaces(surfacePaths, new AdobeCallbackWithError<Map<Surface, List<MessagingProposition>>>() {
                @Override
                public void fail(AdobeError adobeError) {
                    responseError[0] = adobeError;
                    latch.countDown();
                }

                @Override
                public void call(Map<Surface, List<MessagingProposition>> surfaceListMap) {
                    responseMapForSurface[0] = surfaceListMap;
                    latch.countDown();
                }
            });

            // verify dispatched event
            final Event event = eventCaptor.getValue();
            final AdobeCallbackWithError<Event> callbackWithError = callbackCaptor.getValue();
            Assert.assertNotNull(event);
            Assert.assertEquals(MessagingTestConstants.EventType.MESSAGING, event.getType());
            Assert.assertEquals(MessagingTestConstants.EventSource.REQUEST_CONTENT, event.getSource());

            // verify callback response
            final Map<String, Object> responseEventData = new HashMap<>();
            responseEventData.put("SomeKey", "SomeValue");
            final Event responseEvent = new Event.Builder(
                    MessagingTestConstants.EventName.MESSAGE_PROPOSITIONS_RESPONSE,
                    MessagingTestConstants.EventType.MESSAGING,
                    MessagingTestConstants.EventSource.RESPONSE_CONTENT)
                    .setEventData(responseEventData).build();
            callbackWithError.call(responseEvent);

            try {
                Assert.assertTrue(latch.await(5, TimeUnit.SECONDS));
            } catch (InterruptedException e) {
                fail("getPropositionsForSurfaces callback not called");
            }
            Assert.assertNotNull(responseError[0]);
            Assert.assertEquals(AdobeError.UNEXPECTED_ERROR, responseError[0]);
            Assert.assertNull(responseMapForSurface[0]);

        });
    }

    @Test
    public void testGetPropositionsForSurfacePaths_invalidPropositionsInResponseEventData() {
        final ArgumentCaptor<Event> eventCaptor = ArgumentCaptor.forClass(Event.class);
        final ArgumentCaptor<AdobeCallbackWithError<Event>> callbackCaptor = ArgumentCaptor.forClass(AdobeCallbackWithError.class);
        runWithMockedMobileCore(eventCaptor, callbackCaptor, null, () -> {
            List<Surface> surfacePaths = new ArrayList<>();
            Surface feedSurface = new Surface("apifeed");
            surfacePaths.add(feedSurface);

            // test
            CountDownLatch latch = new CountDownLatch(1);
            final AdobeError[] responseError = new AdobeError[1];
            final Map<Surface, List<MessagingProposition>>[] responseMapForSurface = new Map[]{null};
            Messaging.getPropositionsForSurfaces(surfacePaths, new AdobeCallbackWithError<Map<Surface, List<MessagingProposition>>>() {
                @Override
                public void fail(AdobeError adobeError) {
                    responseError[0] = adobeError;
                    latch.countDown();
                }

                @Override
                public void call(Map<Surface, List<MessagingProposition>> surfaceListMap) {
                    responseMapForSurface[0] = surfaceListMap;
                    latch.countDown();
                }
            });

            // verify dispatched event
            final Event event = eventCaptor.getValue();
            final AdobeCallbackWithError<Event> callbackWithError = callbackCaptor.getValue();
            Assert.assertNotNull(event);
            Assert.assertEquals(MessagingTestConstants.EventType.MESSAGING, event.getType());
            Assert.assertEquals(MessagingTestConstants.EventSource.REQUEST_CONTENT, event.getSource());

            // verify callback response
            final Map<String, Object> responseEventData = new HashMap<>();
            responseEventData.put(MessagingTestConstants.EventDataKeys.Messaging.PROPOSITIONS,
                    new ArrayList<Map<String, Object>>() {{
                        new HashMap<String, Object>() {{ put("SomeKey", "SomeValue"); }};
                    }});
            final Event responseEvent = new Event.Builder(
                    MessagingTestConstants.EventName.MESSAGE_PROPOSITIONS_RESPONSE,
                    MessagingTestConstants.EventType.MESSAGING,
                    MessagingTestConstants.EventSource.RESPONSE_CONTENT)
                    .setEventData(responseEventData).build();
            callbackWithError.call(responseEvent);

            try {
                Assert.assertTrue(latch.await(5, TimeUnit.SECONDS));
            } catch (InterruptedException e) {
                fail("getPropositionsForSurfaces callback not called");
            }
            Assert.assertNotNull(responseError[0]);
            Assert.assertEquals(AdobeError.UNEXPECTED_ERROR, responseError[0]);
            Assert.assertNull(responseMapForSurface[0]);

        });
    }

    // ========================================================================================
    // updatePropositionsForSurfaces
    // ========================================================================================
    @Test
    public void test_updatePropositionsForSurfaces() {
        final ArgumentCaptor<Event> eventCaptor = ArgumentCaptor.forClass(Event.class);
        runWithMockedMobileCore(eventCaptor, null, null, () -> {
            List<Surface> surfacePaths = new ArrayList<>();
            surfacePaths.add(new Surface("promos/feed1"));
            surfacePaths.add(new Surface("promos/feed2"));
            // test
            Messaging.updatePropositionsForSurfaces(surfacePaths);

            // verify
            MobileCore.dispatchEvent(eventCaptor.capture());

            // verify event
            Event event = eventCaptor.getAllValues().get(0);
            Map<String, Object> eventData = event.getEventData();
            assertNotNull(eventData);
            assertEquals(true, DataReader.optBoolean(eventData, MessagingTestConstants.EventDataKeys.Messaging.UPDATE_PROPOSITIONS, false));
            List<Map<String, Object>> capturedSurfaces = DataReader.optTypedListOfMap(Object.class, eventData, MessagingTestConstants.EventDataKeys.Messaging.SURFACES, null);
            assertEquals(2, capturedSurfaces.size());
            // need to copy the list as capturedSurfaces is unmodifiable
            List<String> sortedList = new ArrayList<>();
            for (Map<String, Object> flattenedSurface : capturedSurfaces) {
                try {
                    sortedList.add(DataReader.getString(flattenedSurface, "uri"));
                } catch (DataReaderException e) {
                    fail(e.getMessage());
                }
            }
            sortedList.sort(null);
            assertEquals("mobileapp://com.adobe.marketing.mobile.messaging.test/promos/feed1", sortedList.get(0));
            assertEquals("mobileapp://com.adobe.marketing.mobile.messaging.test/promos/feed2", sortedList.get(1));
            assertEquals(MessagingTestConstants.EventType.MESSAGING, event.getType());
            assertEquals(MessagingTestConstants.EventSource.REQUEST_CONTENT, event.getSource());
            assertEquals(MessagingTestConstants.EventName.UPDATE_PROPOSITIONS, event.getName());
        });
    }

    @Test
    public void test_updatePropositionsForSurfaces_whenSomeSurfacePathsInvalid_thenOnlyValidPathsUsedForFeedRetrieval() {
        final ArgumentCaptor<Event> eventCaptor = ArgumentCaptor.forClass(Event.class);
        runWithMockedMobileCore(eventCaptor, null, null, () -> {
            List<Surface> surfacePaths = new ArrayList<>();
            surfacePaths.add(new Surface("promos/feed1"));
            surfacePaths.add(new Surface("##invalid"));
            surfacePaths.add(new Surface("##alsoinvalid"));
            surfacePaths.add(new Surface("promos/feed3"));

            // test
            Messaging.updatePropositionsForSurfaces(surfacePaths);

            // verify
            MobileCore.dispatchEvent(eventCaptor.capture());

            // verify event
            Event event = eventCaptor.getAllValues().get(0);
            Map<String, Object> eventData = event.getEventData();
            assertNotNull(eventData);
            assertEquals(true, DataReader.optBoolean(eventData, MessagingTestConstants.EventDataKeys.Messaging.UPDATE_PROPOSITIONS, false));
            List<Map<String, Object>> capturedSurfaces = DataReader.optTypedListOfMap(Object.class, eventData, MessagingTestConstants.EventDataKeys.Messaging.SURFACES, null);
            assertEquals(2, capturedSurfaces.size());
            // need to copy the list as capturedSurfaces is unmodifiable
            List<String> sortedList = new ArrayList<>();
            for (Map<String, Object> flattenedSurface : capturedSurfaces) {
                try {
                    sortedList.add(DataReader.getString(flattenedSurface, "uri"));
                } catch (DataReaderException e) {
                    fail(e.getMessage());
                }
            }
            sortedList.sort(null);
            assertEquals("mobileapp://com.adobe.marketing.mobile.messaging.test/promos/feed1", sortedList.get(0));
            assertEquals("mobileapp://com.adobe.marketing.mobile.messaging.test/promos/feed3", sortedList.get(1));
            assertEquals(MessagingTestConstants.EventType.MESSAGING, event.getType());
            assertEquals(MessagingTestConstants.EventSource.REQUEST_CONTENT, event.getSource());
            assertEquals(MessagingTestConstants.EventName.UPDATE_PROPOSITIONS, event.getName());
        });
    }

    @Test
    public void test_updatePropositionsForSurfaces_whenEmptyListProvided_thenNoUpdateMessageFeedsEventDispatched() {
        final ArgumentCaptor<Event> eventCaptor = ArgumentCaptor.forClass(Event.class);
        runWithMockedMobileCore(eventCaptor, null, null, () -> {

            // test
            Messaging.updatePropositionsForSurfaces(new ArrayList<>());

            // verify
            MobileCore.dispatchEvent(eventCaptor.capture());

            // verify no event dispatched
            assertNull(eventCaptor.getValue());
        });
=======
        // test
        Messaging.refreshInAppMessages();

        // verify event
        Event event = dispatchEventCaptor.getValue();
        Map<String, Object> eventData = event.getEventData();
        assertNotNull(eventData);
        assertEquals(MessagingTestConstants.EventType.MESSAGING, event.getType());
        assertEquals(MessagingTestConstants.EventSource.REQUEST_CONTENT, event.getSource());
        assertEquals(MessagingTestConstants.EventName.REFRESH_MESSAGES_EVENT, event.getName());
>>>>>>> 7a473177
    }
}<|MERGE_RESOLUTION|>--- conflicted
+++ resolved
@@ -10,11 +10,7 @@
 */
 package com.adobe.marketing.mobile;
 
-<<<<<<< HEAD
 import static com.adobe.marketing.mobile.messaging.MessagingTestConstants.EventDataKeys.Messaging.TRACK_INFO_KEY_ACTION_ID;
-=======
-
->>>>>>> 7a473177
 import static org.junit.Assert.assertEquals;
 import static org.junit.Assert.assertFalse;
 import static org.junit.Assert.assertNotNull;
@@ -23,20 +19,15 @@
 import static org.mockito.ArgumentMatchers.any;
 import static org.mockito.ArgumentMatchers.anyLong;
 import static org.mockito.ArgumentMatchers.anyString;
-<<<<<<< HEAD
 import static org.mockito.Mockito.reset;
-=======
 import static org.mockito.Mockito.mockStatic;
->>>>>>> 7a473177
 import static org.mockito.Mockito.times;
 import static org.mockito.Mockito.verify;
 import static org.mockito.Mockito.verifyNoInteractions;
 import static org.mockito.Mockito.when;
 
-
 import android.content.Intent;
 
-<<<<<<< HEAD
 import com.adobe.marketing.mobile.messaging.MessagingExtension;
 import com.adobe.marketing.mobile.messaging.MessagingProposition;
 import com.adobe.marketing.mobile.messaging.MessagingTestConstants;
@@ -47,11 +38,9 @@
 import com.adobe.marketing.mobile.services.ServiceProvider;
 import com.adobe.marketing.mobile.util.DataReader;
 import com.adobe.marketing.mobile.util.DataReaderException;
-=======
 import com.adobe.marketing.mobile.messaging.PushTrackingStatus;
-import com.adobe.marketing.mobile.messaging.internal.MessagingExtension;
-import com.adobe.marketing.mobile.messaging.internal.MessagingTestConstants;
->>>>>>> 7a473177
+import com.adobe.marketing.mobile.messaging.MessagingExtension;
+import com.adobe.marketing.mobile.messaging.MessagingTestConstants;
 
 import org.junit.After;
 import org.junit.Assert;
@@ -62,6 +51,7 @@
 import org.mockito.ArgumentMatchers;
 import org.mockito.Mock;
 import org.mockito.MockedStatic;
+import org.mockito.Mockito;
 import org.mockito.junit.MockitoJUnitRunner;
 
 import java.util.ArrayList;
@@ -76,7 +66,6 @@
 public class MessagingTests {
     @Mock
     Intent mockIntent;
-<<<<<<< HEAD
     @Mock
     ServiceProvider mockServiceProvider;
     @Mock
@@ -104,38 +93,6 @@
         reset(mockServiceProvider);
         reset(mockDeviceInfoService);
     }
-=======
-    MockedStatic<MobileCore> mobileCore;
-    ArgumentCaptor<AdobeCallbackWithError<Event>> callbackWithErrorArgumentCaptor;
-    ArgumentCaptor<Event> dispatchEventCaptor;
-    CountDownLatch latch;
-    PushTrackingStatus[] capturedStatus = new PushTrackingStatus[1];
-    @Before
-    public void before() {
-        latch = new CountDownLatch(1);
-        capturedStatus = new PushTrackingStatus[1];
-
-        // Mock MobileCore
-        dispatchEventCaptor = ArgumentCaptor.forClass(Event.class);
-        callbackWithErrorArgumentCaptor = ArgumentCaptor.forClass(AdobeCallbackWithError.class);
-
-        mobileCore = mockStatic(MobileCore.class);
-
-        mobileCore.when(() -> MobileCore.dispatchEventWithResponseCallback(dispatchEventCaptor.capture(), anyLong(),callbackWithErrorArgumentCaptor.capture())).thenCallRealMethod();
-        mobileCore.when(() -> MobileCore.dispatchEvent(dispatchEventCaptor.capture())).thenCallRealMethod();
-
-    }
-
-    @After
-    public void after() {
-        mobileCore.close();
-        dispatchEventCaptor = null;
-        callbackWithErrorArgumentCaptor = null;
-        capturedStatus = null;
-        latch = null;
-    }
-
->>>>>>> 7a473177
 
     // ========================================================================================
     // extensionVersion
@@ -155,21 +112,22 @@
 
     @Test
     public void test_registerExtensionAPI() {
+        final ArgumentCaptor<Event> eventCaptor = ArgumentCaptor.forClass(Event.class);
         final ArgumentCaptor<ExtensionErrorCallback<ExtensionError>> callbackCaptor = ArgumentCaptor.forClass(ExtensionErrorCallback.class);
-
-        // test
-        Messaging.registerExtension();
-
-        // The monitor extension should register with core
-        mobileCore.verify(() -> MobileCore.registerExtension(any(), callbackCaptor.capture()));
-        MobileCore.registerExtension(ArgumentMatchers.eq(MessagingExtension.class), callbackCaptor.capture());
-
-        // verify the callback
-        ExtensionErrorCallback extensionErrorCallback = callbackCaptor.getAllValues().get(0);
-        Assert.assertNotNull("The extension callback should not be null", extensionErrorCallback);
-
-        // should not crash on calling the callback
-        extensionErrorCallback.error(ExtensionError.UNEXPECTED_ERROR);
+        runWithMockedMobileCore(eventCaptor, null, callbackCaptor, () -> {
+            // test
+            Messaging.registerExtension();
+
+            // The monitor extension should register with core
+            MobileCore.registerExtension(ArgumentMatchers.eq(MessagingExtension.class), callbackCaptor.capture());
+
+            // verify the callback
+            ExtensionErrorCallback extensionErrorCallback = callbackCaptor.getAllValues().get(0);
+            Assert.assertNotNull("The extension callback should not be null", extensionErrorCallback);
+
+            // should not crash on calling the callback
+            extensionErrorCallback.error(ExtensionError.UNEXPECTED_ERROR);
+        });
     }
 
     // ========================================================================================
@@ -181,7 +139,7 @@
         boolean done = Messaging.addPushTrackingDetails(null, null, null);
 
         // verify
-        assertFalse(done);
+        Assert.assertFalse(done);
     }
 
     @Test
@@ -224,7 +182,7 @@
         boolean done = Messaging.addPushTrackingDetails(mockIntent, mockMessageId, mockDataMap);
 
         // verify
-        assertFalse(done);
+        Assert.assertFalse(done);
     }
 
     @Test
@@ -236,7 +194,7 @@
         boolean done = Messaging.addPushTrackingDetails(mockIntent, mockMessageId, mockDataMap);
 
         // verify
-        assertFalse(done);
+        Assert.assertFalse(done);
     }
 
     @Test
@@ -250,34 +208,28 @@
         boolean done = Messaging.addPushTrackingDetails(mockIntent, mockMessageId, mockDataMap);
 
         // verify
-        assertFalse(done);
+        Assert.assertFalse(done);
     }
 
     // ========================================================================================
     // handleNotificationResponse
     // ========================================================================================
     @Test
-    public void test_handleNotificationResponse_WhenParamsAreNull() throws InterruptedException {
-        final ArgumentCaptor<Event> eventCaptor = ArgumentCaptor.forClass(Event.class);
-        final CountDownLatch latch = new CountDownLatch(1);
-        final PushTrackingStatus[] capturedStatus = new PushTrackingStatus[1];
-        // test
-        Messaging.handleNotificationResponse(null, false, null, new AdobeCallback<PushTrackingStatus>() {
-            @Override
-            public void call(PushTrackingStatus trackingStatus) {
-                latch.countDown();
-                capturedStatus[0] = trackingStatus;
-            }
-        });
-
-        // verify
-        latch.await(2, TimeUnit.SECONDS);
-        assertEquals(PushTrackingStatus.INVALID_INTENT, capturedStatus[0]);
-        verifyNoInteractions(MobileCore.class);
+    public void test_handleNotificationResponse_WhenParamsAreNull() {
+        final ArgumentCaptor<Event> eventCaptor = ArgumentCaptor.forClass(Event.class);
+        runWithMockedMobileCore(eventCaptor, null, null, () -> {
+            // test
+            Messaging.handleNotificationResponse(null, false, null);
+
+            // verify
+            verifyNoInteractions(MobileCore.class);
+        });
     }
 
     @Test
     public void test_handleNotificationResponse() {
+        final ArgumentCaptor<Event> eventCaptor = ArgumentCaptor.forClass(Event.class);
+        runWithMockedMobileCore(eventCaptor, null, null, () -> {
             String mockActionId = "mockActionId";
             String mockXdm = "mockXdm";
 
@@ -288,111 +240,110 @@
 
             // verify
             verify(mockIntent, times(2)).getStringExtra(anyString());
-            mobileCore.verify(() -> MobileCore.dispatchEventWithResponseCallback(any(),anyLong(),any()));
+            MobileCore.dispatchEvent(eventCaptor.capture(), any(ExtensionErrorCallback.class));
 
             // verify event
-            Event event = dispatchEventCaptor.getValue();
+            Event event = eventCaptor.getValue();
             Map<String, Object> eventData = event.getEventData();
             assertNotNull(eventData);
             assertEquals(MessagingTestConstants.EventType.MESSAGING, event.getType());
-            assertEquals(eventData.get("actionId"), mockActionId);
-    }
-
-    @Test
-    public void test_handleNotificationResponseNoXdmData() throws Exception {
-        String mockActionId = "mockActionId";
-        String messageId = "messageId";
-        when(mockIntent.getStringExtra(ArgumentMatchers.contains("messageId"))).thenReturn(messageId);
-
-        // test
-        Messaging.handleNotificationResponse(mockIntent, true, mockActionId, new AdobeCallback<PushTrackingStatus>() {
-            @Override
-            public void call(PushTrackingStatus trackingStatus) {
-                latch.countDown();
-                capturedStatus[0] = trackingStatus;
-            }
-        });
-
-        // verify no event was sent
-        latch.await(2, TimeUnit.SECONDS);
-        assertEquals(PushTrackingStatus.NO_TRACKING_DATA, capturedStatus[0]);
-        verifyNoInteractions(MobileCore.class);
-    }
-
-    @Test
-    public void test_handleNotificationResponse_EventDispatchError() throws Exception{
-        String mockActionId = "mockActionId";
-        String mockXdm = "mockXdm";
-        when(mockIntent.getStringExtra(anyString())).thenReturn(mockXdm);
-
-        // test
-        Messaging.handleNotificationResponse(mockIntent, true, mockActionId, new AdobeCallback<PushTrackingStatus>() {
-            @Override
-            public void call(PushTrackingStatus trackingStatus) {
-                latch.countDown();
-                capturedStatus[0] = trackingStatus;
-            }
-        });
-
-        // verify
-        mobileCore.verify(() -> MobileCore.dispatchEventWithResponseCallback(any(),anyLong(),any()));
-
-        // verify event
-        Event event = dispatchEventCaptor.getAllValues().get(0);
-        Map<String, Object> eventData = event.getEventData();
-        assertNotNull(eventData);
-        assertEquals(MessagingTestConstants.EventType.MESSAGING, event.getType());
-        assertEquals(eventData.get("actionId"), mockActionId);
-
-        // no exception should occur when triggering unexpected error callback
-        callbackWithErrorArgumentCaptor.getAllValues().get(0).fail(AdobeError.UNEXPECTED_ERROR);
-
-        // verify the return value
-        latch.await(2, TimeUnit.SECONDS);
-        assertEquals(PushTrackingStatus.UNKNOWN_ERROR, capturedStatus[0]);
+            assertEquals(eventData.get(TRACK_INFO_KEY_ACTION_ID), mockActionId);
+        });
+    }
+
+    @Test
+    public void test_handleNotificationResponseNoXdmData() {
+        final ArgumentCaptor<Event> eventCaptor = ArgumentCaptor.forClass(Event.class);
+        runWithMockedMobileCore(eventCaptor, null, null, () -> {
+            String mockActionId = "mockActionId";
+            String messageId = "messageId";
+
+            when(mockIntent.getStringExtra(ArgumentMatchers.contains("messageId"))).thenReturn(messageId);
+
+            // test
+            Messaging.handleNotificationResponse(mockIntent, true, mockActionId);
+
+            // verify
+            verify(mockIntent, times(2)).getStringExtra(anyString());
+
+            // verify event
+            Event event = eventCaptor.getValue();
+            Map<String, Object> eventData = event.getEventData();
+            assertNotNull(eventData);
+            assertEquals(MessagingTestConstants.EventType.MESSAGING, event.getType());
+            assertEquals(eventData.get(TRACK_INFO_KEY_ACTION_ID), mockActionId);
+        });
+    }
+
+    @Test
+    public void test_handleNotificationResponseEventDispatchError() {
+        final ArgumentCaptor<Event> eventCaptor = ArgumentCaptor.forClass(Event.class);
+        final ArgumentCaptor<AdobeCallbackWithError<Event>> callbackCaptor = ArgumentCaptor.forClass(AdobeCallbackWithError.class);
+        runWithMockedMobileCore(eventCaptor, callbackCaptor, null, () -> {
+            String mockActionId = "mockActionId";
+            String mockXdm = "mockXdm";
+
+            when(mockIntent.getStringExtra(anyString())).thenReturn(mockXdm);
+
+            // test
+            Messaging.handleNotificationResponse(mockIntent, true, mockActionId);
+
+            // verify
+            verify(mockIntent, times(2)).getStringExtra(anyString());
+
+            MobileCore.dispatchEventWithResponseCallback(eventCaptor.capture(), anyLong(), callbackCaptor.capture());
+
+            // verify event
+            Event event = eventCaptor.getAllValues().get(0);
+            Map<String, Object> eventData = event.getEventData();
+            assertNotNull(eventData);
+            assertEquals(MessagingTestConstants.EventType.MESSAGING, event.getType());
+            assertEquals(eventData.get(TRACK_INFO_KEY_ACTION_ID), mockActionId);
+            // no exception should occur when triggering unexpected error callback
+            callbackCaptor.getAllValues().get(0).fail(AdobeError.UNEXPECTED_ERROR);
+        });
     }
 
     @Test
     public void test_handleNotificationResponseWithEmptyMessageId() {
-        String mockActionId = "mockActionId";
-        String messageId = "";
-
-        when(mockIntent.getStringExtra(anyString())).thenReturn(messageId);
-
-        // test
-        Messaging.handleNotificationResponse(mockIntent, true, mockActionId, new AdobeCallback<PushTrackingStatus>() {
-            @Override
-            public void call(PushTrackingStatus trackingStatus) {
-                latch.countDown();
-                capturedStatus[0] = trackingStatus;
-            }
-        });
-
-        // verify
-        assertEquals(PushTrackingStatus.INVALID_MESSAGE_ID, capturedStatus[0]);
-        verify(mockIntent, times(2)).getStringExtra(anyString());
-        verifyNoInteractions(MobileCore.class);
+        final ArgumentCaptor<Event> eventCaptor = ArgumentCaptor.forClass(Event.class);
+        runWithMockedMobileCore(eventCaptor, null, null, () -> {
+            String mockActionId = "mockActionId";
+            String messageId = "";
+
+            when(mockIntent.getStringExtra(anyString())).thenReturn(messageId);
+
+            // test
+            Messaging.handleNotificationResponse(mockIntent, true, mockActionId);
+
+            // verify
+            verify(mockIntent, times(2)).getStringExtra(anyString());
+            verifyNoInteractions(MobileCore.class);
+        });
     }
 
     @Test
     public void test_handleNotificationResponseWithEmptyAction() {
-        String mockActionId = "";
-        String messageId = "mockXdm";
-
-        when(mockIntent.getStringExtra(anyString())).thenReturn(messageId);
-
-        // test
-        Messaging.handleNotificationResponse(mockIntent, true, mockActionId);
-
-        // verify
-        verify(mockIntent, times(2)).getStringExtra(anyString());
-
-        // verify event
-        Event event = dispatchEventCaptor.getAllValues().get(0);
-        Map<String, Object> eventData = event.getEventData();
-        assertNotNull(eventData);
-        assertEquals(MessagingTestConstants.EventType.MESSAGING, event.getType());
-        assertEquals("", mockActionId);
+        final ArgumentCaptor<Event> eventCaptor = ArgumentCaptor.forClass(Event.class);
+        runWithMockedMobileCore(eventCaptor, null, null, () -> {
+            String mockActionId = "";
+            String messageId = "mockXdm";
+
+            when(mockIntent.getStringExtra(anyString())).thenReturn(messageId);
+
+            // test
+            Messaging.handleNotificationResponse(mockIntent, true, mockActionId);
+
+            // verify
+            verify(mockIntent, times(2)).getStringExtra(anyString());
+
+            // verify event
+            Event event = eventCaptor.getAllValues().get(0);
+            Map<String, Object> eventData = event.getEventData();
+            assertNotNull(eventData);
+            assertEquals(MessagingTestConstants.EventType.MESSAGING, event.getType());
+            assertEquals("", mockActionId);
+        });
     }
 
     // ========================================================================================
@@ -400,7 +351,6 @@
     // ========================================================================================
     @Test
     public void test_refreshInAppMessage() {
-<<<<<<< HEAD
         final ArgumentCaptor<Event> eventCaptor = ArgumentCaptor.forClass(Event.class);
         runWithMockedMobileCore(eventCaptor, null, null, () -> {
 
@@ -972,17 +922,5 @@
             // verify no event dispatched
             assertNull(eventCaptor.getValue());
         });
-=======
-        // test
-        Messaging.refreshInAppMessages();
-
-        // verify event
-        Event event = dispatchEventCaptor.getValue();
-        Map<String, Object> eventData = event.getEventData();
-        assertNotNull(eventData);
-        assertEquals(MessagingTestConstants.EventType.MESSAGING, event.getType());
-        assertEquals(MessagingTestConstants.EventSource.REQUEST_CONTENT, event.getSource());
-        assertEquals(MessagingTestConstants.EventName.REFRESH_MESSAGES_EVENT, event.getName());
->>>>>>> 7a473177
     }
 }