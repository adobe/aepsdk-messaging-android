--- conflicted
+++ resolved
@@ -292,13 +292,11 @@
             // test
             messagingExtension.handleWildcardEvents(mockEvent);
 
-<<<<<<< HEAD
             // verify triggered rule consequence passed to InAppNotificationHandler to create a Message
             verify(mockEdgePersonalizationResponseHandler, times(1)).createInAppMessage(eq(mockRuleConsequence));
-=======
+
             // verify rules engine processes event
             verify(mockMessagingRulesEngine, times(1)).processEvent(eq(mockEvent));
->>>>>>> cd69e43b
         });
     }
 
