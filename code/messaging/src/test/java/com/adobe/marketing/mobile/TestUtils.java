package com.adobe.marketing.mobile;

import org.json.JSONArray;
import org.json.JSONException;
import org.json.JSONObject;
import org.junit.Assert;

import java.io.File;
import java.io.FileOutputStream;
import java.io.IOException;
import java.io.InputStream;
import java.util.List;
import java.util.concurrent.ExecutorService;
import java.util.concurrent.Future;
import java.util.concurrent.TimeUnit;

public class TestUtils {
<<<<<<< HEAD
    private static final String LOG_TAG = "TestUtils";
    private static final int STREAM_WRITE_BUFFER_SIZE = 4096;
    static void waitForExecutor(ExecutorService executor, int executorTime) {
=======
    static void waitForExecutor(final ExecutorService executor, final int executorTime) {
>>>>>>> 2dba434b
        Future<?> future = executor.submit(new Runnable() {
            @Override
            public void run() {
                // Fake task to check the execution termination
            }
        });

        try {
            future.get(executorTime, TimeUnit.SECONDS);
        } catch (Exception e) {
            Assert.fail(String.format("Executor took longer than %s (sec)", executorTime));
        }
    }

    static JSONArray convertActionButtonListToJsonArray(final List<MessagingPushPayload.ActionButton> list) {
        JSONArray jsonArray = new JSONArray();
        for (MessagingPushPayload.ActionButton button : list) {
            JSONObject jsonObject = new JSONObject();
            try {
                jsonObject.put(MessagingTestConstants.PushNotificationPayload.ActionButtons.LABEL, button.getLabel());
                jsonObject.put(MessagingTestConstants.PushNotificationPayload.ActionButtons.URI, button.getLink());
                jsonObject.put(MessagingTestConstants.PushNotificationPayload.ActionButtons.TYPE, button.getType());
            } catch (JSONException e) {
                e.printStackTrace();
                return jsonArray;
            }
            jsonArray.put(jsonObject);
        }
        return jsonArray;
    }

    static boolean writeInputStreamIntoFile(final File cachedFile, final InputStream inputStream, final boolean append) {
        if (cachedFile == null || inputStream == null) {
            Log.error(LOG_TAG, "%s - Failed to write InputStream to the cache. The cachedFile or inputStream is null.");
            return false;
        }

        FileOutputStream outputStream = null;

        try {
            outputStream = new FileOutputStream(cachedFile, append);
            final byte[] data = new byte[STREAM_WRITE_BUFFER_SIZE];
            int count;

            while ((count = inputStream.read(data)) != -1) {
                outputStream.write(data, 0, count);
            }
            outputStream.flush();
        } catch (final IOException e) {
            Log.error(LOG_TAG, "%s - IOException while attempting to write remote file (%s)", e);
            return false;
        } finally {
            try {
                if (outputStream != null) {
                    outputStream.close();
                }
            } catch (final IOException e) {
                Log.error(LOG_TAG, "%s - Unable to close the OutputStream (%s) ", e);
            }
        }
        return true;
    }
}<|MERGE_RESOLUTION|>--- conflicted
+++ resolved
@@ -15,13 +15,9 @@
 import java.util.concurrent.TimeUnit;
 
 public class TestUtils {
-<<<<<<< HEAD
     private static final String LOG_TAG = "TestUtils";
     private static final int STREAM_WRITE_BUFFER_SIZE = 4096;
-    static void waitForExecutor(ExecutorService executor, int executorTime) {
-=======
     static void waitForExecutor(final ExecutorService executor, final int executorTime) {
->>>>>>> 2dba434b
         Future<?> future = executor.submit(new Runnable() {
             @Override
             public void run() {
