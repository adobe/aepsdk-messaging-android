/*
  Copyright 2021 Adobe. All rights reserved.
  This file is licensed to you under the Apache License, Version 2.0 (the "License");
  you may not use this file except in compliance with the License. You may obtain a copy
  of the License at http://www.apache.org/licenses/LICENSE-2.0
  Unless required by applicable law or agreed to in writing, software distributed under
  the License is distributed on an "AS IS" BASIS, WITHOUT WARRANTIES OR REPRESENTATIONS
  OF ANY KIND, either express or implied. See the License for the specific language
  governing permissions and limitations under the License.
*/

package com.adobe.marketing.mobile.messaging;

import static com.adobe.marketing.mobile.messaging.MessagingTestConstants.EventDataKey.REQUEST_EVENT_ID;
import static com.adobe.marketing.mobile.messaging.MessagingTestConstants.EventDataKeys.Messaging.RESPONSE_ERROR;
import static com.adobe.marketing.mobile.messaging.MessagingTestConstants.EventName.MESSAGE_PROPOSITIONS_RESPONSE;
import static org.junit.Assert.assertArrayEquals;
import static org.junit.Assert.assertEquals;
import static org.junit.Assert.assertFalse;
import static org.junit.Assert.assertNotNull;
import static org.junit.Assert.assertNotSame;
import static org.junit.Assert.assertNull;
import static org.junit.Assert.assertSame;
import static org.junit.Assert.assertTrue;
import static org.mockito.ArgumentMatchers.any;
import static org.mockito.ArgumentMatchers.anyMap;
import static org.mockito.ArgumentMatchers.anyString;
import static org.mockito.Mockito.mock;
import static org.mockito.Mockito.mockStatic;
import static org.mockito.Mockito.when;

import com.adobe.marketing.mobile.AdobeError;
import com.adobe.marketing.mobile.Event;
import com.adobe.marketing.mobile.EventSource;
import com.adobe.marketing.mobile.EventType;
import com.adobe.marketing.mobile.ExtensionApi;
import com.adobe.marketing.mobile.launch.rulesengine.LaunchRule;
import com.adobe.marketing.mobile.services.DataStoring;
import com.adobe.marketing.mobile.services.DeviceInforming;
import com.adobe.marketing.mobile.services.NamedCollection;
import com.adobe.marketing.mobile.services.ServiceProvider;
import com.adobe.marketing.mobile.util.JSONUtils;
import java.io.File;
import java.util.ArrayList;
import java.util.Collections;
import java.util.HashMap;
import java.util.List;
import java.util.Map;
import org.json.JSONArray;
import org.json.JSONException;
import org.json.JSONObject;
import org.junit.After;
import org.junit.Assert;
import org.junit.Before;
import org.junit.Test;
import org.junit.runner.RunWith;
import org.mockito.ArgumentCaptor;
import org.mockito.Mock;
import org.mockito.MockedStatic;
import org.mockito.Mockito;
import org.mockito.MockitoAnnotations;
import org.mockito.junit.MockitoJUnitRunner;

@RunWith(MockitoJUnitRunner.Silent.class)
public class InternalMessagingUtilsTests {
    @Mock ServiceProvider mockServiceProvider;
    @Mock DataStoring mockDataStoring;
    @Mock NamedCollection mockNamedCollection;

    private final String mockJsonObj =
            "{\n"
                    + "   \"messageProfile\":{\n"
                    + "      \"channel\":{\n"
                    + "         \"_id\":\"https://ns.adobe.com/xdm/channels/push\"\n"
                    + "      }\n"
                    + "   },\n"
                    + "   \"pushChannelContext\":{\n"
                    + "      \"platform\":\"fcm\"\n"
                    + "   }\n"
                    + "}";
    private final String mockJsonArr =
            "[\n"
                    + "   {\n"
                    + "      \"channel\": {\n"
                    + "         \"_id\": \"https://ns.adobe.com/xdm/channels/push\"\n"
                    + "      }\n"
                    + "   },\n"
                    + "   {\n"
                    + "      \"platform\": \"fcm\"\n"
                    + "   }\n"
                    + "]";

    void runUsingMockedServiceProvider(final Runnable runnable) {
        try (MockedStatic<ServiceProvider> serviceProviderMockedStatic =
                Mockito.mockStatic(ServiceProvider.class)) {
            when(mockDataStoring.getNamedCollection(anyString())).thenReturn(mockNamedCollection);
            serviceProviderMockedStatic
                    .when(ServiceProvider::getInstance)
                    .thenReturn(mockServiceProvider);
            when(mockServiceProvider.getDataStoreService()).thenReturn(mockDataStoring);
            runnable.run();
        }
    }

    @Before
    public void setup() {
        MockitoAnnotations.openMocks(this);
    }

    @After
    public void tearDown() {
        Mockito.reset(mockServiceProvider, mockDataStoring);
        InternalMessagingUtils.resetPushTokenSyncTimestamp();
    }

    // ========================================================================================
    // toMap
    // ========================================================================================
    @Test
    public void test_toMap() {
        try {
            // mock
            JSONObject json = new JSONObject(mockJsonObj);

            // test
            Map<String, Object> result = JSONUtils.toMap(json);

            if (result == null) {
                Assert.fail();
            }

            // verify
            Assert.assertTrue(result.containsKey("messageProfile"));
            Assert.assertTrue(result.containsKey("pushChannelContext"));
        } catch (JSONException e) {
            Assert.fail();
        }
    }

    @Test
    public void test_toMap_when_nullJson() {
        try {
            assertNull(JSONUtils.toMap(null));
        } catch (JSONException e) {
            Assert.fail();
        }
    }

    // ========================================================================================
    // toList
    // ========================================================================================
    @Test
    public void test_toList() {
        try {
            // mock
            JSONArray json = new JSONArray(mockJsonArr);

            // test
            List<Object> result = JSONUtils.toList(json);

            // verify
            assertEquals(result.size(), 2);
        } catch (JSONException e) {
            Assert.fail();
        }
    }

    @Test
    public void test_toList_when_nullJson() {
        try {
            assertNull(JSONUtils.toList(null));
        } catch (JSONException e) {
            Assert.fail();
        }
    }

    // ========================================================================================
    // getPropositionsFromPayload
    // =======================================================================================
    @Test
    public void getPropositionsFromPayloads_returnsEmptyList_whenPayloadsIsNull() {
        // test
        List<Proposition> result = InternalMessagingUtils.getPropositionsFromPayloads(null);

        // verify
        assertTrue(result.isEmpty());
    }

    @Test
    public void getPropositionsFromPayloads_returnsEmptyList_whenPayloadsIsEmpty() {
        // test
        List<Proposition> result =
                InternalMessagingUtils.getPropositionsFromPayloads(new ArrayList<>());

        // verify
        assertTrue(result.isEmpty());
    }

    @Test
    public void getPropositionsFromPayloads_returnsEmptyList_whenPayloadsContainsNull() {
        // setup
        List<Map<String, Object>> payloads = new ArrayList<>();
        payloads.add(null);

        // test
        List<Proposition> result = InternalMessagingUtils.getPropositionsFromPayloads(payloads);

        // verify
        assertTrue(result.isEmpty());
    }

    @Test
    public void
            getPropositionsFromPayloads_returnsListWithProposition_whenPayloadsContainsValidData() {
        try (MockedStatic<Proposition> messagingPropositionMockedStatic =
                mockStatic(Proposition.class)) {
            // setup
            Proposition mockProposition = mock(Proposition.class);
            messagingPropositionMockedStatic
                    .when(() -> Proposition.fromEventData(anyMap()))
                    .thenReturn(mockProposition);
            List<Map<String, Object>> payloads = new ArrayList<>();
            Map<String, Object> payload = new HashMap<>();
            payload.put("key", "value");
            payloads.add(payload);

            // test
            List<Proposition> result = InternalMessagingUtils.getPropositionsFromPayloads(payloads);

            // verify
            assertEquals(1, result.size());
            assertEquals(mockProposition, result.get(0));
        }
    }

    @Test
    public void
            getPropositionsFromPayloads_returnsListWithProposition_whenPayloadsContainsNullPropositionItem() {
        try (MockedStatic<Proposition> messagingPropositionMockedStatic =
                mockStatic(Proposition.class)) {
            // setup
            Proposition mockProposition = mock(Proposition.class);
            messagingPropositionMockedStatic
                    .when(() -> Proposition.fromEventData(anyMap()))
                    .thenReturn(null);
            List<Map<String, Object>> payloads = new ArrayList<>();
            Map<String, Object> payload = new HashMap<>();
            payload.put("key", "value");
            payloads.add(payload);

            // test
            List<Proposition> result = InternalMessagingUtils.getPropositionsFromPayloads(payloads);

            // verify
            assertEquals(0, result.size());
        }
    }

    // ========================================================================================
    // Consequence data retrieval from a JSONObject
    // ========================================================================================
    @Test
    public void getConsequenceDetails_returnsNull_whenRuleJsonIsNull() {
        // verify
        assertNull(InternalMessagingUtils.getConsequenceDetails(null));
    }

    @Test
    public void getConsequenceDetails_returnsNull_whenRuleJsonDoesNotContainConsequences() {
        // setup
        JSONObject ruleJson = new JSONObject();

        // test
        JSONObject result = InternalMessagingUtils.getConsequenceDetails(ruleJson);

        // verify
        assertNull(result);
    }

    @Test
    public void getConsequenceDetails_returnsNull_whenRuleJsonDoesNotContainConsequence() {
        // setup
        JSONObject ruleJson = getRuleJsonWithEmptyConsequence();

        // test
        JSONObject result = InternalMessagingUtils.getConsequenceDetails(ruleJson);

        // verify
        assertNull(result);
    }

    @Test
    public void getConsequenceDetails_returnsNull_whenRuleJsonDoesNotContainConsequenceDetail() {
        // setup
        JSONObject ruleJson = getRuleJsonWithNoConsequenceDetail();

        // test
        JSONObject result = InternalMessagingUtils.getConsequenceDetails(ruleJson);

        // verify
        assertNull(result);
    }

    @Test
    public void
            getConsequenceDetails_returnsConsequenceDetails_whenRuleJsonContainsConsequenceDetails()
                    throws JSONException {
        // setup
        JSONObject ruleJson = getValidRuleJson();
        assertNotNull(ruleJson);

        // test
        JSONObject result = InternalMessagingUtils.getConsequenceDetails(ruleJson);

        // verify
        assertNotNull(result);
    }

    @Test
    public void getConsequence_returnsNull_whenRuleJsonIsNull() {
        // verify
        assertNull(InternalMessagingUtils.getConsequence(null));
    }

    @Test
    public void getConsequence_returnsNull_whenRuleJsonDoesNotContainRules() {
        // setup
        JSONObject ruleJson = new JSONObject();

        // test
        JSONObject result = InternalMessagingUtils.getConsequence(ruleJson);

        // verify
        assertNull(result);
    }

    @Test
    public void getConsequence_returnsConsequence_whenRuleJsonContainsValidConsequence()
            throws JSONException {
        // setup
        JSONObject ruleJson = getValidRuleJson();

        // test
        JSONObject result = InternalMessagingUtils.getConsequence(ruleJson);

        // verify
        assertNotNull(result);
    }

    @Test
    public void getConsequence_returnsConsequence_whenRuleJsonContainsEmptyConsequence()
            throws JSONException {
        // setup
        JSONObject ruleJson = getRuleJsonWithEmptyConsequence();

        // test
        JSONObject result = InternalMessagingUtils.getConsequence(ruleJson);

        // verify
        assertNull(result);
    }

    // ========================================================================================
    // Cache Path helper
    // ========================================================================================
    @Test
    public void getAssetCacheLocation_returnsNull_whenDeviceInfoServiceIsNull() {
        // setup
        try (MockedStatic<ServiceProvider> serviceProviderMockedStatic =
                mockStatic(ServiceProvider.class)) {
            ServiceProvider mockServiceProvider = mock(ServiceProvider.class);
            serviceProviderMockedStatic
                    .when(ServiceProvider::getInstance)
                    .thenReturn(mockServiceProvider);
            Mockito.when(mockServiceProvider.getDeviceInfoService()).thenReturn(null);

            // test
            String result = InternalMessagingUtils.getAssetCacheLocation();

            // verify
            assertNull(result);
        }
    }

    @Test
    public void getAssetCacheLocation_returnsNull_whenApplicationCacheDirIsNull() {
        // setup
        try (MockedStatic<ServiceProvider> serviceProviderMockedStatic =
                mockStatic(ServiceProvider.class)) {
            ServiceProvider mockServiceProvider = mock(ServiceProvider.class);
            serviceProviderMockedStatic
                    .when(ServiceProvider::getInstance)
                    .thenReturn(mockServiceProvider);
            DeviceInforming mockDeviceInfoService = mock(DeviceInforming.class);
            Mockito.when(mockServiceProvider.getDeviceInfoService())
                    .thenReturn(mockDeviceInfoService);
            Mockito.when(mockDeviceInfoService.getApplicationCacheDir()).thenReturn(null);

            // test
            String result = InternalMessagingUtils.getAssetCacheLocation();

            // verify
            assertNull(result);
        }
    }

    @Test
    public void getAssetCacheLocation_returnsCorrectPath_whenApplicationCacheDirIsNotNull() {
        // setup
        try (MockedStatic<ServiceProvider> serviceProviderMockedStatic =
                mockStatic(ServiceProvider.class)) {
            ServiceProvider mockServiceProvider = mock(ServiceProvider.class);
            serviceProviderMockedStatic
                    .when(ServiceProvider::getInstance)
                    .thenReturn(mockServiceProvider);
            DeviceInforming mockDeviceInfoService = mock(DeviceInforming.class);
            Mockito.when(mockServiceProvider.getDeviceInfoService())
                    .thenReturn(mockDeviceInfoService);
            Mockito.when(mockDeviceInfoService.getApplicationCacheDir())
                    .thenReturn(new File("/path/to/cache"));

            // test
            String result = InternalMessagingUtils.getAssetCacheLocation();

            // verify
            assertEquals(
                    "/path/to/cache"
                            + File.separator
                            + MessagingTestConstants.CACHE_BASE_DIR
                            + File.separator
                            + MessagingTestConstants.IMAGES_CACHE_SUBDIRECTORY,
                    result);
        }
    }

    // ========================================================================================
    // event validators
    // ========================================================================================
    @Test
    public void testIsGenericIdentityRequest_returnTrue_validEvent() {
        Event event =
                new Event.Builder(
                                "generic identity event",
                                EventType.GENERIC_IDENTITY,
                                EventSource.REQUEST_CONTENT)
                        .setEventData(new HashMap<>())
                        .build();
        assertTrue(InternalMessagingUtils.isGenericIdentityRequestEvent(event));
    }

    @Test
    public void testIsGenericIdentityRequest_returnFalse_eventTypeIsNotGenericIdentity() {
        Event event =
                new Event.Builder(
                                "generic identity event",
                                EventType.EDGE,
                                EventSource.REQUEST_CONTENT)
                        .setEventData(new HashMap<>())
                        .build();
        assertFalse(InternalMessagingUtils.isGenericIdentityRequestEvent(event));
    }

    @Test
    public void testIsGenericIdentityRequest_returnFalse_eventSourceIsNotRequestContent() {
        Event event =
                new Event.Builder(
                                "generic identity event",
                                EventType.GENERIC_IDENTITY,
                                EventSource.RESPONSE_CONTENT)
                        .setEventData(new HashMap<>())
                        .build();
        assertFalse(InternalMessagingUtils.isGenericIdentityRequestEvent(event));
    }

    @Test
    public void testIsGenericIdentityRequest_returnFalse_invalidEvent() {
        Event event =
                new Event.Builder(
                                "generic identity event",
                                EventType.GENERIC_IDENTITY,
                                EventSource.RESPONSE_CONTENT)
                        .setEventData(new HashMap<>())
                        .build();
        assertFalse(InternalMessagingUtils.isGenericIdentityRequestEvent(event));
    }

    @Test
    public void testIsGenericIdentityRequest_returnFalse_nullEvent() {
        assertFalse(InternalMessagingUtils.isGenericIdentityRequestEvent(null));
    }

    @Test
    public void testIsGenericIdentityRequest_returnFalse_nullEventData() {
        Event event =
                new Event.Builder(
                                "generic identity event",
                                EventType.GENERIC_IDENTITY,
                                EventSource.REQUEST_CONTENT)
                        .setEventData(null)
                        .build();
        assertFalse(InternalMessagingUtils.isGenericIdentityRequestEvent(event));
    }

    @Test
    public void testIsMessagingRequestContentEvent_returnTrue_validEvent() {
        Event event =
                new Event.Builder(
                                "messaging request event",
                                EventType.MESSAGING,
                                EventSource.REQUEST_CONTENT)
                        .setEventData(new HashMap<>())
                        .build();
        assertTrue(InternalMessagingUtils.isMessagingRequestContentEvent(event));
    }

    @Test
    public void testIsMessagingRequestContentEvent_returnTrue_eventTypeIsNotMessaging() {
        Event event =
                new Event.Builder(
                                "messaging request event",
                                EventType.EDGE,
                                EventSource.REQUEST_CONTENT)
                        .setEventData(new HashMap<>())
                        .build();
        assertFalse(InternalMessagingUtils.isMessagingRequestContentEvent(event));
    }

    @Test
    public void testIsMessagingRequestContentEvent_returnTrue_eventSourceIsNotRequestContent() {
        Event event =
                new Event.Builder(
                                "messaging request event",
                                EventType.EDGE,
                                EventSource.RESPONSE_CONTENT)
                        .setEventData(new HashMap<>())
                        .build();
        assertFalse(InternalMessagingUtils.isMessagingRequestContentEvent(event));
    }

    @Test
    public void testIsMessagingRequestContentEvent_returnFalse_invalidEvent() {
        Event event =
                new Event.Builder(
                                "messaging request event",
                                EventType.MESSAGING,
                                EventSource.RESPONSE_CONTENT)
                        .setEventData(new HashMap<>())
                        .build();
        assertFalse(InternalMessagingUtils.isMessagingRequestContentEvent(event));
    }

    @Test
    public void testIsMessagingRequestContentEvent_returnFalse_nullEvent() {
        assertFalse(InternalMessagingUtils.isMessagingRequestContentEvent(null));
    }

    @Test
    public void testIsMessagingRequestContentEvent_returnFalse_nullEventData() {
        Event event =
                new Event.Builder(
                                "messaging request event",
                                EventType.MESSAGING,
                                EventSource.REQUEST_CONTENT)
                        .setEventData(null)
                        .build();
        assertFalse(InternalMessagingUtils.isMessagingRequestContentEvent(event));
    }

    @Test
    public void testIsRefreshMessagesEvent_returnTrue_validEvent() {
        Event event =
                new Event.Builder(
                                "refresh messages event",
                                EventType.MESSAGING,
                                EventSource.REQUEST_CONTENT)
                        .setEventData(
                                new HashMap<String, Object>() {
                                    {
                                        put("refreshmessages", true);
                                    }
                                })
                        .build();
        assertTrue(InternalMessagingUtils.isRefreshMessagesEvent(event));
    }

    @Test
    public void testIsRefreshMessagesEvent_returnFalse_eventTypeIsNotMessaging() {
        Event event =
                new Event.Builder(
                                "refresh messages event",
                                EventType.EDGE,
                                EventSource.REQUEST_CONTENT)
                        .setEventData(
                                new HashMap<String, Object>() {
                                    {
                                        put("refreshmessages", true);
                                    }
                                })
                        .build();
        assertFalse(InternalMessagingUtils.isRefreshMessagesEvent(event));
    }

    @Test
    public void testIsRefreshMessagesEvent_returnFalse_eventSourceIsNotRequestContent() {
        Event event =
                new Event.Builder(
                                "refresh messages event",
                                EventType.MESSAGING,
                                EventSource.RESPONSE_CONTENT)
                        .setEventData(
                                new HashMap<String, Object>() {
                                    {
                                        put("refreshmessages", true);
                                    }
                                })
                        .build();
        assertFalse(InternalMessagingUtils.isRefreshMessagesEvent(event));
    }

    @Test
    public void testIsRefreshMessagesEvent_returnFalse_invalidEvent() {
        Event event =
                new Event.Builder(
                                "refresh messages event",
                                EventType.MESSAGING,
                                EventSource.REQUEST_CONTENT)
                        .setEventData(new HashMap<>())
                        .build();
        assertFalse(InternalMessagingUtils.isRefreshMessagesEvent(event));
    }

    @Test
    public void testIsRefreshMessagesEvent_returnFalse_nullEvent() {
        assertFalse(InternalMessagingUtils.isRefreshMessagesEvent(null));
    }

    @Test
    public void testIsRefreshMessagesEvent_returnFalse_nullEventData() {
        Event event =
                new Event.Builder(
                                "refresh messages event",
                                EventType.MESSAGING,
                                EventSource.REQUEST_CONTENT)
                        .setEventData(null)
                        .build();
        assertFalse(InternalMessagingUtils.isRefreshMessagesEvent(event));
    }

    @Test
    public void testIsEdgePersonalizationDecisionEvent_returnTrue_validEvent() {
        Event event =
                new Event.Builder(
                                "edge personalization event",
                                EventType.EDGE,
                                MessagingTestConstants.EventSource.PERSONALIZATION_DECISIONS)
                        .setEventData(new HashMap())
                        .build();
        assertTrue(InternalMessagingUtils.isEdgePersonalizationDecisionEvent(event));
    }

    @Test
    public void testIsEdgePersonalizationDecisionEvent_returnFalse_eventTypeIsNotEdge() {
        Event event =
                new Event.Builder(
                                "edge personalization event",
                                EventType.MESSAGING,
                                MessagingTestConstants.EventSource.PERSONALIZATION_DECISIONS)
                        .setEventData(new HashMap())
                        .build();
        assertFalse(InternalMessagingUtils.isEdgePersonalizationDecisionEvent(event));
    }

    @Test
    public void
            testIsEdgePersonalizationDecisionEvent_returnFalse_eventSourceIsNotPersonalizationDecisions() {
        Event event =
                new Event.Builder(
                                "edge personalization event",
                                EventType.EDGE,
                                MessagingTestConstants.EventSource.REQUEST_CONTENT)
                        .setEventData(new HashMap())
                        .build();
        assertFalse(InternalMessagingUtils.isEdgePersonalizationDecisionEvent(event));
    }

    @Test
    public void testIsEdgePersonalizationDecisionEvent_returnFalse_invalidEvent() {
        Event event =
                new Event.Builder(
                                "edge personalization event",
                                EventType.EDGE,
                                EventSource.REQUEST_CONTENT)
                        .setEventData(new HashMap<>())
                        .build();
        assertFalse(InternalMessagingUtils.isEdgePersonalizationDecisionEvent(event));
    }

    @Test
    public void testIsEdgePersonalizationDecisionEvent_returnFalse_nullEvent() {
        assertFalse(InternalMessagingUtils.isEdgePersonalizationDecisionEvent(null));
    }

    @Test
    public void testIsEdgePersonalizationDecisionEvent_returnFalse_nullEventData() {
        Event event =
                new Event.Builder(
                                "edge personalization event",
                                EventType.EDGE,
                                MessagingTestConstants.EventSource.PERSONALIZATION_DECISIONS)
                        .setEventData(null)
                        .build();
        assertFalse(InternalMessagingUtils.isEdgePersonalizationDecisionEvent(event));
    }

    @Test
    public void testIsPersonalizationRequestCompleteEvent_returnTrue_validEvent() {
        Event event =
                new Event.Builder(
                                "messaging complete event",
                                EventType.MESSAGING,
                                EventSource.CONTENT_COMPLETE)
                        .setEventData(new HashMap())
                        .build();
        assertTrue(InternalMessagingUtils.isPersonalizationRequestCompleteEvent(event));
    }

    @Test
    public void testIsPersonalizationRequestCompleteEvent_returnFalse_eventTypeIsNotMessaging() {
        Event event =
                new Event.Builder(
                                "messaging complete event",
                                EventType.EDGE,
                                EventSource.CONTENT_COMPLETE)
                        .setEventData(new HashMap())
                        .build();
        assertFalse(InternalMessagingUtils.isPersonalizationRequestCompleteEvent(event));
    }

    @Test
    public void
            testIsPersonalizationRequestCompleteEvent_returnFalse_eventSourceIsNotContentComplete() {
        Event event =
                new Event.Builder(
                                "messaging complete event",
                                EventType.MESSAGING,
                                EventSource.RESPONSE_CONTENT)
                        .setEventData(new HashMap())
                        .build();
        assertFalse(InternalMessagingUtils.isPersonalizationRequestCompleteEvent(event));
    }

    @Test
    public void testIsPersonalizationRequestCompleteEvent_returnFalse_invalidEvent() {
        Event event =
                new Event.Builder(
                                "messaging complete event",
                                EventType.MESSAGING,
                                EventSource.RESPONSE_CONTENT)
                        .setEventData(new HashMap<>())
                        .build();
        assertFalse(InternalMessagingUtils.isPersonalizationRequestCompleteEvent(event));
    }

    @Test
    public void testIsPersonalizationRequestCompleteEvent_returnFalse_nullEvent() {
        assertFalse(InternalMessagingUtils.isPersonalizationRequestCompleteEvent(null));
    }

    @Test
    public void testIsPersonalizationRequestCompleteEvent_returnFalse_nullEventData() {
        Event event =
                new Event.Builder(
                                "messaging complete event",
                                EventType.MESSAGING,
                                EventSource.CONTENT_COMPLETE)
                        .setEventData(null)
                        .build();
        assertFalse(InternalMessagingUtils.isPersonalizationRequestCompleteEvent(event));
    }

    @Test
    public void testIsUpdatePropositionsEvent_returnTrue_validEvent() {
        Event event =
                new Event.Builder(
                                "update propositions event",
                                EventType.MESSAGING,
                                EventSource.REQUEST_CONTENT)
                        .setEventData(
                                new HashMap() {
                                    {
                                        put("updatepropositions", true);
                                    }
                                })
                        .build();
        assertTrue(InternalMessagingUtils.isUpdatePropositionsEvent(event));
    }

    @Test
    public void testIsUpdatePropositionsEvent_returnFalse_eventTypeIsNotMessaging() {
        Event event =
                new Event.Builder(
                                "update propositions event",
                                EventType.EDGE,
                                EventSource.REQUEST_CONTENT)
                        .setEventData(
                                new HashMap() {
                                    {
                                        put("updatepropositions", true);
                                    }
                                })
                        .build();
        assertFalse(InternalMessagingUtils.isUpdatePropositionsEvent(event));
    }

    @Test
    public void testIsUpdatePropositionsEvent_returnFalse_eventSourceIsNotRequestContent() {
        Event event =
                new Event.Builder(
                                "update propositions event",
                                EventType.MESSAGING,
                                EventSource.RESPONSE_CONTENT)
                        .setEventData(
                                new HashMap() {
                                    {
                                        put("updatepropositions", true);
                                    }
                                })
                        .build();
        assertFalse(InternalMessagingUtils.isUpdatePropositionsEvent(event));
    }

    @Test
    public void testIsUpdatePropositionsEvent_returnFalse_updatePropositionsIsFalse() {
        Event event =
                new Event.Builder(
                                "update propositions event",
                                EventType.MESSAGING,
                                EventSource.REQUEST_CONTENT)
                        .setEventData(
                                new HashMap() {
                                    {
                                        put("updatepropositions", false);
                                    }
                                })
                        .build();
        assertFalse(InternalMessagingUtils.isUpdatePropositionsEvent(event));
    }

    @Test
    public void testIsUpdatePropositionsEvent_returnFalse_invalidEvent() {
        Event event =
                new Event.Builder(
                                "update propositions event",
                                EventType.MESSAGING,
                                EventSource.REQUEST_CONTENT)
                        .setEventData(new HashMap<>())
                        .build();
        assertFalse(InternalMessagingUtils.isUpdatePropositionsEvent(event));
    }

    @Test
    public void testIsUpdatePropositionsEvent_returnFalse_nullEvent() {
        assertFalse(InternalMessagingUtils.isUpdatePropositionsEvent(null));
    }

    @Test
    public void testIsUpdatePropositionsEvent_returnFalse_nullEventData() {
        Event event =
                new Event.Builder(
                                "update propositions event",
                                EventType.MESSAGING,
                                EventSource.REQUEST_CONTENT)
                        .setEventData(null)
                        .build();
        assertFalse(InternalMessagingUtils.isUpdatePropositionsEvent(event));
    }

    @Test
    public void testIsGetPropositionsEvent_returnTrue_validEvent() {
        Event event =
                new Event.Builder(
                                "get propositions event",
                                EventType.MESSAGING,
                                EventSource.REQUEST_CONTENT)
                        .setEventData(
                                new HashMap() {
                                    {
                                        put("getpropositions", true);
                                    }
                                })
                        .build();
        assertTrue(InternalMessagingUtils.isGetPropositionsEvent(event));
    }

    @Test
    public void testIsGetPropositionsEvent_returnFalse_eventTypeIsNotMessaging() {
        Event event =
                new Event.Builder(
                                "update propositions event",
                                EventType.EDGE,
                                EventSource.RESPONSE_CONTENT)
                        .setEventData(
                                new HashMap() {
                                    {
                                        put("getpropositions", true);
                                    }
                                })
                        .build();
        assertFalse(InternalMessagingUtils.isGetPropositionsEvent(event));
    }

    @Test
    public void testIsGetPropositionsEvent_returnFalse_eventSourceIsNotRequestContent() {
        Event event =
                new Event.Builder(
                                "update propositions event",
                                EventType.MESSAGING,
                                EventSource.RESPONSE_CONTENT)
                        .setEventData(
                                new HashMap() {
                                    {
                                        put("getpropositions", true);
                                    }
                                })
                        .build();
        assertFalse(InternalMessagingUtils.isGetPropositionsEvent(event));
    }

    @Test
    public void testIsGetPropositionsEvent_returnFalse_getPropositionsIsFalse() {
        Event event =
                new Event.Builder(
                                "update propositions event",
                                EventType.MESSAGING,
                                EventSource.REQUEST_CONTENT)
                        .setEventData(
                                new HashMap() {
                                    {
                                        put("getpropositions", false);
                                    }
                                })
                        .build();
        assertFalse(InternalMessagingUtils.isGetPropositionsEvent(event));
    }

    @Test
    public void testIsGetPropositionsEvent_returnFalse_invalidEvent() {
        Event event =
                new Event.Builder(
                                "get propositions event",
                                EventType.MESSAGING,
                                EventSource.REQUEST_CONTENT)
                        .setEventData(new HashMap<>())
                        .build();
        assertFalse(InternalMessagingUtils.isGetPropositionsEvent(event));
    }

    @Test
    public void testIsGetPropositionsEvent_returnFalse_nullEvent() {
        assertFalse(InternalMessagingUtils.isGetPropositionsEvent(null));
    }

    @Test
    public void testIsGetPropositionsEvent_returnFalse_nullEventData() {
        Event event =
                new Event.Builder(
                                "get propositions event",
                                EventType.MESSAGING,
                                EventSource.REQUEST_CONTENT)
                        .setEventData(null)
                        .build();
        assertFalse(InternalMessagingUtils.isGetPropositionsEvent(event));
    }

    @Test
    public void testIsTrackingPropositionsEvent_returnFalse_nullEvent() {
        // setup
        Event event = null;

        // test
        boolean result = InternalMessagingUtils.isTrackingPropositionsEvent(event);

        // verify
        assertFalse(result);
    }

    @Test
    public void testIsTrackingPropositionsEvent_returnFalse_nullEventData() {
        // setup
        Event event =
                new Event.Builder("event", EventType.MESSAGING, EventSource.REQUEST_CONTENT)
                        .setEventData(null)
                        .build();

        // test
        boolean result = InternalMessagingUtils.isTrackingPropositionsEvent(event);

        // verify
        assertFalse(result);
    }

    @Test
    public void testIsTrackingPropositionsEvent_returnFalse_EventTypeIsNotMessaging() {
        // setup
        Event event =
                new Event.Builder("event", EventType.IDENTITY, EventSource.REQUEST_CONTENT)
                        .setEventData(new HashMap<>())
                        .build();

        // test
        boolean result = InternalMessagingUtils.isTrackingPropositionsEvent(event);

        // verify
        assertFalse(result);
    }

    @Test
    public void testIsTrackingPropositionsEvent_returnFalse_EventSourceIsNotRequestContent() {
        // setup
        Event event =
                new Event.Builder("event", EventType.MESSAGING, EventSource.RESPONSE_CONTENT)
                        .setEventData(new HashMap<>())
                        .build();

        // test
        boolean result = InternalMessagingUtils.isTrackingPropositionsEvent(event);

        // verify
        assertFalse(result);
    }

    @Test
    public void
            testIsTrackingPropositionsEvent_returnFalse_TrackPropositionsIsNotPresentInEventData() {
        // setup
        Event event =
                new Event.Builder("event", EventType.MESSAGING, EventSource.REQUEST_CONTENT)
                        .setEventData(new HashMap<>())
                        .build();

        // test
        boolean result = InternalMessagingUtils.isTrackingPropositionsEvent(event);

        // verify
        assertFalse(result);
    }

    @Test
    public void testIsTrackingPropositionsEvent_returnFalse_trackPropositionsIsFalse() {
        // setup
        Event event =
                new Event.Builder("event", EventType.MESSAGING, EventSource.REQUEST_CONTENT)
                        .setEventData(
                                new HashMap<String, Object>() {
                                    {
                                        put(
                                                MessagingTestConstants.EventDataKeys.Messaging
                                                        .TRACK_PROPOSITIONS,
                                                false);
                                    }
                                })
                        .build();

        // test
        boolean result = InternalMessagingUtils.isTrackingPropositionsEvent(event);

        // verify
        assertFalse(result);
    }

    @Test
    public void testIsTrackingPropositionsEvent_returnTrue_whenAllConditionsAreMet() {
        // setup
        Event event =
                new Event.Builder("event", EventType.MESSAGING, EventSource.REQUEST_CONTENT)
                        .setEventData(
                                new HashMap<String, Object>() {
                                    {
                                        put(
                                                MessagingTestConstants.EventDataKeys.Messaging
                                                        .TRACK_PROPOSITIONS,
                                                true);
                                    }
                                })
                        .build();

        // test
        boolean result = InternalMessagingUtils.isTrackingPropositionsEvent(event);

        // verify
        assertTrue(result);
    }

    @Test
    public void isSchemaConsequence_returnsFalse_whenEventIsNull() {
        // setup
        Event event = null;

        // test
        boolean result = InternalMessagingUtils.isSchemaConsequence(event);

        // verify
        assertFalse(result);
    }

    @Test
    public void isSchemaConsequence_returnsFalse_whenEventDataIsNull() {
        // setup
        Event event = mock(Event.class);
        when(event.getEventData()).thenReturn(null);

        // test
        boolean result = InternalMessagingUtils.isSchemaConsequence(event);

        // verify
        assertFalse(result);
    }

    @Test
    public void isSchemaConsequence_returnsFalse_whenEventDataIsEmpty() {
        // setup
        Event event = mock(Event.class);
        when(event.getEventData()).thenReturn(new HashMap<>());

        // test
        boolean result = InternalMessagingUtils.isSchemaConsequence(event);

        // verify
        assertFalse(result);
    }

    @Test
    public void isSchemaConsequence_returnsFalse_whenConsequenceIsNull() {
        // setup
        Event event = mock(Event.class);
        when(event.getEventData())
                .thenReturn(
                        new HashMap<String, Object>() {
                            {
                                put(
                                        MessagingConstants.EventDataKeys.RulesEngine
                                                .CONSEQUENCE_TRIGGERED,
                                        null);
                            }
                        });

        // test
        boolean result = InternalMessagingUtils.isSchemaConsequence(event);

        // verify
        assertFalse(result);
    }

    @Test
    public void isSchemaConsequence_returnsFalse_whenConsequenceIsEmpty() {
        // setup
        Event event = mock(Event.class);
        when(event.getEventData())
                .thenReturn(
                        new HashMap<String, Object>() {
                            {
                                put(
                                        MessagingConstants.EventDataKeys.RulesEngine
                                                .CONSEQUENCE_TRIGGERED,
                                        new HashMap<>());
                            }
                        });

        // test
        boolean result = InternalMessagingUtils.isSchemaConsequence(event);

        // verify
        assertFalse(result);
    }

    @Test
    public void isSchemaConsequence_returnsFalse_whenConsequenceTypeIsNotSchema() {
        // setup
        Event event = mock(Event.class);
        Map<String, Object> eventData = new HashMap<>();
        Map<String, Object> consequence = new HashMap<>();
        consequence.put(
                MessagingConstants.EventDataKeys.RulesEngine.MESSAGE_CONSEQUENCE_TYPE,
                "not-schema");
        eventData.put(
                MessagingConstants.EventDataKeys.RulesEngine.CONSEQUENCE_TRIGGERED, consequence);
        when(event.getEventData()).thenReturn(eventData);

        // test
        boolean result = InternalMessagingUtils.isSchemaConsequence(event);

        // verify
        assertFalse(result);
    }

    @Test
    public void isSchemaConsequence_returnsTrue_whenConsequenceTypeIsSchema() {
        // setup
        Event event = mock(Event.class);
        Map<String, Object> eventData = new HashMap<>();
        Map<String, Object> consequence = new HashMap<>();
        consequence.put(
                MessagingConstants.EventDataKeys.RulesEngine.MESSAGE_CONSEQUENCE_TYPE,
                MessagingConstants.ConsequenceDetailKeys.SCHEMA);
        eventData.put(
                MessagingConstants.EventDataKeys.RulesEngine.CONSEQUENCE_TRIGGERED, consequence);
        when(event.getEventData()).thenReturn(eventData);

        // test
        boolean result = InternalMessagingUtils.isSchemaConsequence(event);

        // verify
        assertTrue(result);
    }

    // ========================================================================================
    // Surfaces retrieval and validation
    // ========================================================================================
    @Test
    public void getSurfaces_returnsNull_whenEventIsNull() {
        // setup
        Event event = null;

        // test
        List<Surface> result = InternalMessagingUtils.getSurfaces(event);

        // verify
        assertNull(result);
    }

    @Test
    public void getSurfaces_returnsNull_whenEventDataIsNull() {
        // setup
        Event event =
                new Event.Builder("event", EventType.MESSAGING, EventSource.REQUEST_CONTENT)
                        .setEventData(null)
                        .build();

        // test
        List<Surface> result = InternalMessagingUtils.getSurfaces(event);

        // verify
        assertNull(result);
    }

    @Test
    public void getSurfaces_returnsNull_whenSurfacesNotFoundInEvent() {
        // setup
        Event event =
                new Event.Builder("event", EventType.MESSAGING, EventSource.REQUEST_CONTENT)
                        .setEventData(new HashMap<>())
                        .build();

        // test
        List<Surface> result = InternalMessagingUtils.getSurfaces(event);

        // verify
        assertNull(result);
    }

    @Test
    public void getSurfaces_returnsListOfSurfaces_whenSurfacesIsEmpty() {
        // setup
        List<Map<String, Object>> surfaces = new ArrayList<>();
        Map<String, Object> eventData = new HashMap<>();
        eventData.put(MessagingTestConstants.EventDataKeys.Messaging.SURFACES, surfaces);
        Event event =
                new Event.Builder("event", EventType.MESSAGING, EventSource.REQUEST_CONTENT)
                        .setEventData(eventData)
                        .build();

        // test
        List<Surface> result = InternalMessagingUtils.getSurfaces(event);

        // verify
        assertNull(result);
    }

    @Test
    public void getSurfaces_returnsListOfSurfaces_whenSurfacesFoundInEvent() {
        // setup
        Map<String, Object> surfaceData1 = new HashMap<>();
        surfaceData1.put("uri", "mobileapp://surface/path1");
        Map<String, Object> surfaceData2 = new HashMap<>();
        surfaceData2.put("uri", "mobileapp://surface/path2");
        List<Map<String, Object>> surfaces = new ArrayList<>();
        surfaces.add(surfaceData1);
        surfaces.add(surfaceData2);
        Map<String, Object> eventData = new HashMap<>();
        eventData.put(MessagingTestConstants.EventDataKeys.Messaging.SURFACES, surfaces);
        Event event =
                new Event.Builder("event", EventType.MESSAGING, EventSource.REQUEST_CONTENT)
                        .setEventData(eventData)
                        .build();

        // test
        List<Surface> result = InternalMessagingUtils.getSurfaces(event);

        // verify
        assertNotNull(result);
        assertEquals(2, result.size());
        assertEquals("mobileapp://surface/path1", result.get(0).getUri());
        assertEquals("mobileapp://surface/path2", result.get(1).getUri());
    }

    // ========================================================================================
    // Event id retrieval
    // ========================================================================================
    @Test
    public void getRequestEventId_returnsParentId_whenEventHasParentId() {
        // setup
        Event event = mock(Event.class);
        Mockito.when(event.getParentID()).thenReturn("parent-id");
        Mockito.when(event.getEventData()).thenReturn(new HashMap<>());

        // test
        String result = InternalMessagingUtils.getRequestEventId(event);

        // verify
        assertEquals("parent-id", result);
    }

    @Test
    public void getRequestEventId_returnsRequestEventId_whenEventHasNoParentId() {
        // setup
        Event event = mock(Event.class);
        Mockito.when(event.getParentID()).thenReturn(null);
        Mockito.when(event.getEventData())
                .thenReturn(
                        new HashMap<String, Object>() {
                            {
                                put(REQUEST_EVENT_ID, "request-id");
                            }
                        });

        // test
        String result = InternalMessagingUtils.getRequestEventId(event);

        // verify
        assertEquals("request-id", result);
    }

    @Test
    public void getRequestEventId_returnsNull_whenEventHasNoParentIdAndNoRequestEventId() {
        // setup
        Event event = mock(Event.class);
        Mockito.when(event.getParentID()).thenReturn(null);
        Mockito.when(event.getEventData()).thenReturn(new HashMap<>());

        // test
        String result = InternalMessagingUtils.getRequestEventId(event);

        // verify
        assertNull(result);
    }

    @Test
    public void getEndingEventId_returnsNull_whenEventIsNull() {
        // setup
        Event event = null;

        // test
        String result = InternalMessagingUtils.getEndingEventId(event);

        // verify
        assertNull(result);
    }

    @Test
    public void getEndingEventId_returnsNull_whenEventDataIsNull() {
        // setup
        Event event =
                new Event.Builder("event", EventType.MESSAGING, EventSource.REQUEST_CONTENT)
                        .setEventData(null)
                        .build();

        // test
        String result = InternalMessagingUtils.getEndingEventId(event);

        // verify
        assertNull(result);
    }

    @Test
    public void getEndingEventId_returnsNull_whenEndingEventIdNotFoundInEvent() {
        // setup
        Event event =
                new Event.Builder("event", EventType.MESSAGING, EventSource.REQUEST_CONTENT)
                        .setEventData(new HashMap<>())
                        .build();

        // test
        String result = InternalMessagingUtils.getEndingEventId(event);

        // verify
        assertNull(result);
    }

    @Test
    public void getEndingEventId_returnsEndingEventId_whenEndingEventIdFoundInEvent() {
        // setup
        Map<String, Object> eventData = new HashMap<>();
        eventData.put(
                MessagingTestConstants.EventDataKeys.Messaging.ENDING_EVENT_ID, "ending-event-id");
        Event event =
                new Event.Builder("event", EventType.MESSAGING, EventSource.REQUEST_CONTENT)
                        .setEventData(eventData)
                        .build();

        // test
        String result = InternalMessagingUtils.getEndingEventId(event);

        // verify
        assertEquals("ending-event-id", result);
    }

    // ========================================================================================
    // Error Event creation
    // ========================================================================================
    @Test
    public void createErrorResponseEvent_returnsEvent_withErrorInEventData() {
        // setup
        Event event =
                new Event.Builder("event", EventType.MESSAGING, EventSource.REQUEST_CONTENT)
                        .setEventData(new HashMap<>())
                        .build();
        AdobeError error = AdobeError.UNEXPECTED_ERROR;

        // test
        Event result = InternalMessagingUtils.createErrorResponseEvent(event, error);

        // verify
        assertEquals(result.getResponseID(), event.getUniqueIdentifier());
        assertEquals(EventType.MESSAGING, result.getType());
        assertEquals(EventSource.RESPONSE_CONTENT, result.getSource());
        assertEquals(MESSAGE_PROPOSITIONS_RESPONSE, result.getName());
        assertEquals(error.getErrorName(), result.getEventData().get(RESPONSE_ERROR));
    }

    // ========================================================================================
    // Event Dispatching
    // ========================================================================================
    @Test
    public void sendEvent_dispatchesEvent_withProvidedParameters() {
        // setup
        String eventName = "event-name";
        String eventType = EventType.MESSAGING;
        String eventSource = EventSource.REQUEST_CONTENT;
        Map<String, Object> data = new HashMap<>();
        data.put("key", "value");
        String[] mask = new String[] {"key"};
        ExtensionApi extensionApi = mock(ExtensionApi.class);

        // test
        InternalMessagingUtils.sendEvent(
                eventName, eventType, eventSource, data, mask, extensionApi, null);

        // verify
        ArgumentCaptor<Event> eventCaptor = ArgumentCaptor.forClass(Event.class);
        Mockito.verify(extensionApi).dispatch(eventCaptor.capture());
        Event dispatchedEvent = eventCaptor.getValue();
        assertEquals(eventName, dispatchedEvent.getName());
        assertEquals(eventType, dispatchedEvent.getType());
        assertEquals(eventSource, dispatchedEvent.getSource());
        assertEquals(data, dispatchedEvent.getEventData());
        assertArrayEquals(mask, dispatchedEvent.getMask());
    }

    @Test
    public void sendEvent_dispatchesEvent_withProvidedParametersAndNullMask() {
        // setup
        String eventName = "event-name";
        String eventType = EventType.MESSAGING;
        String eventSource = EventSource.REQUEST_CONTENT;
        Map<String, Object> data = new HashMap<>();
        data.put("key", "value");
        ExtensionApi extensionApi = mock(ExtensionApi.class);

        // test
        InternalMessagingUtils.sendEvent(
                eventName, eventType, eventSource, data, extensionApi, null);

        // verify
        ArgumentCaptor<Event> eventCaptor = ArgumentCaptor.forClass(Event.class);
        Mockito.verify(extensionApi).dispatch(eventCaptor.capture());
        Event dispatchedEvent = eventCaptor.getValue();
        assertEquals(eventName, dispatchedEvent.getName());
        assertEquals(eventType, dispatchedEvent.getType());
        assertEquals(eventSource, dispatchedEvent.getSource());
        assertEquals(data, dispatchedEvent.getEventData());
        assertNull(dispatchedEvent.getMask());
    }

    @Test
    public void sendTrackingResponseEvent_dispatchesEvent_withProvidedParameters() {
        // setup
        PushTrackingStatus status = PushTrackingStatus.TRACKING_INITIATED;
        ExtensionApi extensionApi = mock(ExtensionApi.class);
        Event requestEvent =
                new Event.Builder("request-event", EventType.MESSAGING, EventSource.REQUEST_CONTENT)
                        .setEventData(new HashMap<>())
                        .build();

        // test
        InternalMessagingUtils.sendTrackingResponseEvent(status, extensionApi, requestEvent);

        // verify
        ArgumentCaptor<Event> eventCaptor = ArgumentCaptor.forClass(Event.class);
        Mockito.verify(extensionApi).dispatch(eventCaptor.capture());
        Event dispatchedEvent = eventCaptor.getValue();
        assertEquals(
                MessagingTestConstants.EventName.PUSH_TRACKING_STATUS_EVENT,
                dispatchedEvent.getName());
        assertEquals(EventType.MESSAGING, dispatchedEvent.getType());
        assertEquals(EventSource.RESPONSE_CONTENT, dispatchedEvent.getSource());
        assertEquals(
                status.getValue(),
                dispatchedEvent
                        .getEventData()
                        .get(
                                MessagingTestConstants.EventDataKeys.Messaging
                                        .PUSH_NOTIFICATION_TRACKING_STATUS));
        assertEquals(
                status.getDescription(),
                dispatchedEvent
                        .getEventData()
                        .get(
                                MessagingTestConstants.EventDataKeys.Messaging
                                        .PUSH_NOTIFICATION_TRACKING_MESSAGE));
        assertEquals(requestEvent.getUniqueIdentifier(), dispatchedEvent.getResponseID());
    }

    // ========================================================================================
    // Shared State Helpers
    // ========================================================================================
    @Test
    public void getSharedStateEcid_returnsNull_whenEdgeIdentityStateIsNull() {
        // setup
        Map<String, Object> edgeIdentityState = null;

        // test
        String result = InternalMessagingUtils.getSharedStateEcid(edgeIdentityState);

        // verify
        assertNull(result);
    }

    @Test
    public void getSharedStateEcid_returnsNull_whenIdentityMapIsMissing() {
        // setup
        Map<String, Object> edgeIdentityState = new HashMap<>();

        // test
        String result = InternalMessagingUtils.getSharedStateEcid(edgeIdentityState);

        // verify
        assertNull(result);
    }

    @Test
    public void getSharedStateEcid_returnsNull_whenIdentityMapIsNull() {
        // setup
        Map<String, Object> edgeIdentityState = new HashMap<>();
        edgeIdentityState.put(MessagingTestConstants.SharedState.EdgeIdentity.IDENTITY_MAP, null);

        // test
        String result = InternalMessagingUtils.getSharedStateEcid(edgeIdentityState);

        // verify
        assertNull(result);
    }

    @Test
    public void getSharedStateEcid_returnsNull_whenIdentityMapIsEmpty() {
        // setup
        Map<String, Object> edgeIdentityState = new HashMap<>();
        edgeIdentityState.put(
                MessagingTestConstants.SharedState.EdgeIdentity.IDENTITY_MAP, new HashMap<>());

        // test
        String result = InternalMessagingUtils.getSharedStateEcid(edgeIdentityState);

        // verify
        assertNull(result);
    }

    @Test
    public void getSharedStateEcid_returnsNull_whenEcidListIsNull() {
        // setup
        Map<String, Object> edgeIdentityState = new HashMap<>();
        Map<String, Object> identityMap = new HashMap<>();
        identityMap.put(MessagingTestConstants.SharedState.EdgeIdentity.ECID, null);
        edgeIdentityState.put(
                MessagingTestConstants.SharedState.EdgeIdentity.IDENTITY_MAP, identityMap);

        // test
        String result = InternalMessagingUtils.getSharedStateEcid(edgeIdentityState);

        // verify
        assertNull(result);
    }

    @Test
    public void getSharedStateEcid_returnsNull_whenEcidListIsEmpty() {
        // setup
        Map<String, Object> edgeIdentityState = new HashMap<>();
        Map<String, Object> identityMap = new HashMap<>();
        identityMap.put(MessagingTestConstants.SharedState.EdgeIdentity.ECID, new ArrayList<>());
        edgeIdentityState.put(
                MessagingTestConstants.SharedState.EdgeIdentity.IDENTITY_MAP, identityMap);

        // test
        String result = InternalMessagingUtils.getSharedStateEcid(edgeIdentityState);

        // verify
        assertNull(result);
    }

    @Test
    public void getSharedStateEcid_returnsNull_whenEcidListIsHasEmptyEcidMap() {
        // setup
        Map<String, Object> edgeIdentityState = new HashMap<>();
        Map<String, Object> identityMap = new HashMap<>();
        identityMap.put(
                MessagingTestConstants.SharedState.EdgeIdentity.ECID,
                Collections.singletonList(new HashMap<>()));
        edgeIdentityState.put(
                MessagingTestConstants.SharedState.EdgeIdentity.IDENTITY_MAP, identityMap);

        // test
        String result = InternalMessagingUtils.getSharedStateEcid(edgeIdentityState);

        // verify
        assertNull(result);
    }

    @Test
    public void getSharedStateEcid_returnsEcid_whenAllConditionsAreMet() {
        // setup
        Map<String, Object> edgeIdentityState = new HashMap<>();
        Map<String, Object> identityMap = new HashMap<>();
        Map<String, Object> ecidMap = new HashMap<>();
        ecidMap.put(MessagingTestConstants.SharedState.EdgeIdentity.ID, "ecid-value");
        List<Map<String, Object>> ecids = new ArrayList<>();
        ecids.add(ecidMap);
        identityMap.put(MessagingTestConstants.SharedState.EdgeIdentity.ECID, ecids);
        edgeIdentityState.put(
                MessagingTestConstants.SharedState.EdgeIdentity.IDENTITY_MAP, identityMap);

        // test
        String result = InternalMessagingUtils.getSharedStateEcid(edgeIdentityState);

        // verify
        assertEquals("ecid-value", result);
    }

    // ========================================================================================
    // Collection utils
    // ========================================================================================
    @Test
    public void updateRuleMapForSurface_returnsOriginalMap_whenRulesToAddIsNull() {
        // setup
        Surface surface = mock(Surface.class);
        Map<Surface, List<LaunchRule>> originalMap = new HashMap<>();

        // test
        Map<Surface, List<LaunchRule>> result =
                InternalMessagingUtils.updateRuleMapForSurface(surface, null, originalMap);

        // verify
        assertSame(originalMap, result);
    }

    @Test
    public void updateRuleMapForSurface_addsNewSurfaceAndRules_whenOriginalMapIsEmpty() {
        // setup
        Surface surface = Surface.fromUriString("mobileapp://surface/path");
        LaunchRule ruleToAdd = mock(LaunchRule.class);
        Map<Surface, List<LaunchRule>> originalMap = new HashMap<>();

        // test
        Map<Surface, List<LaunchRule>> result =
                InternalMessagingUtils.updateRuleMapForSurface(surface, ruleToAdd, originalMap);

        // verify
        assertNotSame(originalMap, result);

        List<LaunchRule> rulesList = result.get(surface);
        assertNotNull(rulesList);
        assertEquals(1, rulesList.size());
        assertEquals(ruleToAdd, rulesList.get(0));
    }

    @Test
    public void updateRuleMapForSurface_appendsRules_whenSurfaceInOriginalMap() {
        // setup
        Surface surface = Surface.fromUriString("mobileapp://surface/path");
        LaunchRule mockedLaunchRule = mock(LaunchRule.class);
        List<LaunchRule> originalRules =
                new ArrayList<LaunchRule>() {
                    {
                        add(mockedLaunchRule);
                    }
                };
        Map<Surface, List<LaunchRule>> originalMap = new HashMap<>();
        originalMap.put(surface, originalRules);

        // test
        Map<Surface, List<LaunchRule>> result =
                InternalMessagingUtils.updateRuleMapForSurface(
                        surface, mockedLaunchRule, originalMap);

        // verify
        assertNotSame(originalMap, result);
        assertEquals(2, result.get(surface).size());
    }

    @Test
    public void updateRuleMapForSurface_appendsRules_whenSurfaceNotInOriginalMap() {
        // setup
        Surface surface = Surface.fromUriString("mobileapp://surface/path");
        List<LaunchRule> originalRules = Collections.singletonList(mock(LaunchRule.class));
        LaunchRule ruleToAdd = mock(LaunchRule.class);
        Map<Surface, List<LaunchRule>> originalMap = new HashMap<>();
        originalMap.put(surface, originalRules);
        Surface surfaceToAdd = Surface.fromUriString("mobileapp://surface/path2");

        // test
        Map<Surface, List<LaunchRule>> result =
                InternalMessagingUtils.updateRuleMapForSurface(
                        surfaceToAdd, ruleToAdd, originalMap);

        // verify
        assertNotSame(originalMap, result);
        assertEquals(2, result.size());
        assertEquals(1, result.get(surface).size());
        assertEquals(1, result.get(surfaceToAdd).size());
    }

    // ========================================================================================
    // push token sync optimization tests
    // ========================================================================================
    @Test
    public void test_shouldSyncPushToken_returnsFalse_whenPushTokenIsNull() {
        runUsingMockedServiceProvider(
                () -> {
                    Map<String, Object> configSharedState = new HashMap<>();
                    configSharedState.put(
                            MessagingConstants.SharedState.Configuration.OPTIMIZE_PUSH_SYNC, true);

                    boolean result =
                            InternalMessagingUtils.shouldSyncPushToken(
                                    configSharedState, null, System.currentTimeMillis());
                    assertFalse(result);
                });
    }

    @Test
    public void test_shouldSyncPushToken_returnsFalse_whenPushTokenIsEmpty() {
        runUsingMockedServiceProvider(
                () -> {
                    Map<String, Object> configSharedState = new HashMap<>();
                    configSharedState.put(
                            MessagingConstants.SharedState.Configuration.OPTIMIZE_PUSH_SYNC, true);

                    boolean result =
                            InternalMessagingUtils.shouldSyncPushToken(
                                    configSharedState, "", System.currentTimeMillis());
                    assertFalse(result);
                });
    }

    @Test
    public void test_shouldSyncPushToken_returnsTrue_whenPushTokenIsNew_optimizePushSyncIsTrue() {
        runUsingMockedServiceProvider(
                () -> {
                    Map<String, Object> configSharedState = new HashMap<>();
                    configSharedState.put(
                            MessagingConstants.SharedState.Configuration.OPTIMIZE_PUSH_SYNC, true);

                    boolean result =
                            InternalMessagingUtils.shouldSyncPushToken(
                                    configSharedState, "newToken", System.currentTimeMillis());
                    assertTrue(result);
                });
    }

    @Test
    public void
            test_shouldSyncPushToken_returnsTrue_whenPushTokenIsNew_withinDefaultSyncTimeout_optimizePushSyncIsTrue() {
        runUsingMockedServiceProvider(
                () -> {
                    Map<String, Object> configSharedState = new HashMap<>();
                    configSharedState.put(
                            MessagingConstants.SharedState.Configuration.OPTIMIZE_PUSH_SYNC, true);

                    boolean result =
                            InternalMessagingUtils.shouldSyncPushToken(
                                    configSharedState, "newToken", 0);
                    assertTrue(result);
                });
    }

    @Test
    public void
            test_shouldSyncPushToken_returnsTrue_whenPushTokenIsNew_withinDefaultSyncTimeout_optimizePushSyncIsFalse() {
        runUsingMockedServiceProvider(
                () -> {
                    Map<String, Object> configSharedState = new HashMap<>();
                    configSharedState.put(
                            MessagingConstants.SharedState.Configuration.OPTIMIZE_PUSH_SYNC, false);

                    boolean result =
                            InternalMessagingUtils.shouldSyncPushToken(
                                    configSharedState, "newToken", 0);
                    assertTrue(result);
                });
    }

    @Test
    public void
            test_shouldSyncPushToken_returnsTrue_whenExistingPushTokenEmpty_optimizePushSyncIsTrue() {
        runUsingMockedServiceProvider(
                () -> {
                    when(mockNamedCollection.getString(anyString(), any())).thenReturn("");
                    Map<String, Object> configSharedState = new HashMap<>();
                    configSharedState.put(
                            MessagingConstants.SharedState.Configuration.OPTIMIZE_PUSH_SYNC, true);

                    boolean result =
                            InternalMessagingUtils.shouldSyncPushToken(
                                    configSharedState, "newToken", System.currentTimeMillis());
                    assertTrue(result);
                });
    }

    @Test
    public void
            test_shouldSyncPushToken_returnsTrue_whenExistingPushTokenNull_optimizePushSyncIsTrue() {
        runUsingMockedServiceProvider(
                () -> {
                    when(mockNamedCollection.getString(anyString(), any())).thenReturn(null);
                    Map<String, Object> configSharedState = new HashMap<>();
                    configSharedState.put(
                            MessagingConstants.SharedState.Configuration.OPTIMIZE_PUSH_SYNC, true);

                    boolean result =
                            InternalMessagingUtils.shouldSyncPushToken(
                                    configSharedState, "newToken", System.currentTimeMillis());
                    assertTrue(result);
                });
    }

    @Test
    public void test_shouldSyncPushToken_returnsFalse_whenPushTokenIsSame_optimizePushSyncIsTrue() {
        runUsingMockedServiceProvider(
                () -> {
                    when(mockNamedCollection.getString(anyString(), any())).thenReturn("sameToken");
                    Map<String, Object> configSharedState = new HashMap<>();
                    configSharedState.put(
                            MessagingConstants.SharedState.Configuration.OPTIMIZE_PUSH_SYNC, true);

                    boolean result =
                            InternalMessagingUtils.shouldSyncPushToken(
                                    configSharedState, "sameToken", System.currentTimeMillis());
                    assertFalse(result);
                });
    }

    @Test
    public void test_shouldSyncPushToken_returnsTrue_whenPushTokenIsSame_optimizePushSyncIsFalse() {
        runUsingMockedServiceProvider(
                () -> {
                    when(mockNamedCollection.getString(anyString(), any())).thenReturn("sameToken");
                    Map<String, Object> configSharedState = new HashMap<>();
                    configSharedState.put(
                            MessagingConstants.SharedState.Configuration.OPTIMIZE_PUSH_SYNC, false);

                    boolean result =
                            InternalMessagingUtils.shouldSyncPushToken(
                                    configSharedState, "sameToken", System.currentTimeMillis());
                    assertTrue(result);
                });
    }

    @Test
    public void
            test_shouldSyncPushToken_returnsFalse_whenPushTokenIsSame_withinDefaultSyncTimeout_optimizePushSyncIsTrue() {
<<<<<<< HEAD
        runUsingMockedServiceProvider(
                () -> {
                    when(mockNamedCollection.getString(anyString(), any())).thenReturn("sameToken");
                    Map<String, Object> configSharedState = new HashMap<>();
                    configSharedState.put(
                            MessagingConstants.SharedState.Configuration.OPTIMIZE_PUSH_SYNC, true);

                    boolean result =
                            InternalMessagingUtils.shouldSyncPushToken(
                                    configSharedState, "sameToken", 0);
                    assertFalse(result);
                });
    }

    @Test
    public void
            test_shouldSyncPushToken_returnsFalse_whenPushTokenIsSame_withinDefaultSyncTimeout_optimizePushSyncIsFalse() {
=======
>>>>>>> f53a5794
        runUsingMockedServiceProvider(
                () -> {
                    when(mockNamedCollection.getString(anyString(), any())).thenReturn("sameToken");
                    Map<String, Object> configSharedState = new HashMap<>();
                    configSharedState.put(
<<<<<<< HEAD
                            MessagingConstants.SharedState.Configuration.OPTIMIZE_PUSH_SYNC, false);
=======
                            MessagingConstants.SharedState.Configuration.OPTIMIZE_PUSH_SYNC, true);
>>>>>>> f53a5794

                    boolean result =
                            InternalMessagingUtils.shouldSyncPushToken(
                                    configSharedState, "sameToken", 0);
                    assertFalse(result);
                });
    }

    @Test
    public void
<<<<<<< HEAD
=======
            test_shouldSyncPushToken_returnsFalse_whenPushTokenIsSame_withinDefaultSyncTimeout_optimizePushSyncIsFalse() {
        runUsingMockedServiceProvider(
                () -> {
                    when(mockNamedCollection.getString(anyString(), any())).thenReturn("sameToken");
                    Map<String, Object> configSharedState = new HashMap<>();
                    configSharedState.put(
                            MessagingConstants.SharedState.Configuration.OPTIMIZE_PUSH_SYNC, false);

                    boolean result =
                            InternalMessagingUtils.shouldSyncPushToken(
                                    configSharedState, "sameToken", 0);
                    assertFalse(result);
                });
    }

    @Test
    public void
>>>>>>> f53a5794
            test_shouldSyncPushToken_returnsTrue_whenPushTokenIsSame_outsideDefaultSyncTimeout_optimizePushSyncIsFalse() {
        runUsingMockedServiceProvider(
                () -> {
                    when(mockNamedCollection.getString(anyString(), any())).thenReturn("sameToken");
                    Map<String, Object> configSharedState = new HashMap<>();
                    configSharedState.put(
                            MessagingConstants.SharedState.Configuration.OPTIMIZE_PUSH_SYNC, false);

                    boolean result =
                            InternalMessagingUtils.shouldSyncPushToken(
                                    configSharedState, "sameToken", System.currentTimeMillis());
                    assertTrue(result);
                });
    }

    // ========================================================================================
    // Test utilities
    // ========================================================================================
    private JSONObject getValidRuleJson() {
        String rulesJson = MessagingTestUtils.loadStringFromFile("inappPropositionV2Content.json");
        try {
            return new JSONObject(rulesJson);
        } catch (JSONException e) {
            return null;
        }
    }

    private JSONObject getRuleJsonWithEmptyConsequence() {
        String rulesJson = MessagingTestUtils.loadStringFromFile("ruleWithNoConsequence.json");
        try {
            return new JSONObject(rulesJson);
        } catch (JSONException e) {
            return null;
        }
    }

    private JSONObject getRuleJsonWithNoConsequenceDetail() {
        String rulesJson =
                MessagingTestUtils.loadStringFromFile("ruleWithNoConsequenceDetail.json");
        try {
            return new JSONObject(rulesJson);
        } catch (JSONException e) {
            return null;
        }
    }
}<|MERGE_RESOLUTION|>--- conflicted
+++ resolved
@@ -1886,7 +1886,6 @@
     @Test
     public void
             test_shouldSyncPushToken_returnsFalse_whenPushTokenIsSame_withinDefaultSyncTimeout_optimizePushSyncIsTrue() {
-<<<<<<< HEAD
         runUsingMockedServiceProvider(
                 () -> {
                     when(mockNamedCollection.getString(anyString(), any())).thenReturn("sameToken");
@@ -1903,31 +1902,6 @@
 
     @Test
     public void
-            test_shouldSyncPushToken_returnsFalse_whenPushTokenIsSame_withinDefaultSyncTimeout_optimizePushSyncIsFalse() {
-=======
->>>>>>> f53a5794
-        runUsingMockedServiceProvider(
-                () -> {
-                    when(mockNamedCollection.getString(anyString(), any())).thenReturn("sameToken");
-                    Map<String, Object> configSharedState = new HashMap<>();
-                    configSharedState.put(
-<<<<<<< HEAD
-                            MessagingConstants.SharedState.Configuration.OPTIMIZE_PUSH_SYNC, false);
-=======
-                            MessagingConstants.SharedState.Configuration.OPTIMIZE_PUSH_SYNC, true);
->>>>>>> f53a5794
-
-                    boolean result =
-                            InternalMessagingUtils.shouldSyncPushToken(
-                                    configSharedState, "sameToken", 0);
-                    assertFalse(result);
-                });
-    }
-
-    @Test
-    public void
-<<<<<<< HEAD
-=======
             test_shouldSyncPushToken_returnsFalse_whenPushTokenIsSame_withinDefaultSyncTimeout_optimizePushSyncIsFalse() {
         runUsingMockedServiceProvider(
                 () -> {
@@ -1945,7 +1919,6 @@
 
     @Test
     public void
->>>>>>> f53a5794
             test_shouldSyncPushToken_returnsTrue_whenPushTokenIsSame_outsideDefaultSyncTimeout_optimizePushSyncIsFalse() {
         runUsingMockedServiceProvider(
                 () -> {
