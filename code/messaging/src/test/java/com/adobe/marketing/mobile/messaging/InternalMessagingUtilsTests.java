--- conflicted
+++ resolved
@@ -1716,206 +1716,6 @@
     }
 
     // ========================================================================================
-<<<<<<< HEAD
-    // push token sync optimization tests
-    // ========================================================================================
-    @Test
-    public void test_shouldSyncPushToken_returnsFalse_whenPushTokenIsNull() {
-        runUsingMockedServiceProvider(
-                () -> {
-                    Map<String, Object> configSharedState = new HashMap<>();
-                    configSharedState.put(
-                            MessagingConstants.SharedState.Configuration.OPTIMIZE_PUSH_SYNC, true);
-
-                    boolean result =
-                            InternalMessagingUtils.shouldSyncPushToken(
-                                    configSharedState, null, System.currentTimeMillis());
-                    assertFalse(result);
-                });
-    }
-
-    @Test
-    public void test_shouldSyncPushToken_returnsFalse_whenPushTokenIsEmpty() {
-        runUsingMockedServiceProvider(
-                () -> {
-                    Map<String, Object> configSharedState = new HashMap<>();
-                    configSharedState.put(
-                            MessagingConstants.SharedState.Configuration.OPTIMIZE_PUSH_SYNC, true);
-
-                    boolean result =
-                            InternalMessagingUtils.shouldSyncPushToken(
-                                    configSharedState, "", System.currentTimeMillis());
-                    assertFalse(result);
-                });
-    }
-
-    @Test
-    public void test_shouldSyncPushToken_returnsTrue_whenPushTokenIsNew_optimizePushSyncIsTrue() {
-        runUsingMockedServiceProvider(
-                () -> {
-                    Map<String, Object> configSharedState = new HashMap<>();
-                    configSharedState.put(
-                            MessagingConstants.SharedState.Configuration.OPTIMIZE_PUSH_SYNC, true);
-
-                    boolean result =
-                            InternalMessagingUtils.shouldSyncPushToken(
-                                    configSharedState, "newToken", System.currentTimeMillis());
-                    assertTrue(result);
-                });
-    }
-
-    @Test
-    public void
-            test_shouldSyncPushToken_returnsTrue_whenPushTokenIsNew_withinDefaultSyncTimeout_optimizePushSyncIsTrue() {
-        runUsingMockedServiceProvider(
-                () -> {
-                    Map<String, Object> configSharedState = new HashMap<>();
-                    configSharedState.put(
-                            MessagingConstants.SharedState.Configuration.OPTIMIZE_PUSH_SYNC, true);
-
-                    boolean result =
-                            InternalMessagingUtils.shouldSyncPushToken(
-                                    configSharedState, "newToken", 0);
-                    assertTrue(result);
-                });
-    }
-
-    @Test
-    public void
-            test_shouldSyncPushToken_returnsTrue_whenPushTokenIsNew_withinDefaultSyncTimeout_optimizePushSyncIsFalse() {
-        runUsingMockedServiceProvider(
-                () -> {
-                    Map<String, Object> configSharedState = new HashMap<>();
-                    configSharedState.put(
-                            MessagingConstants.SharedState.Configuration.OPTIMIZE_PUSH_SYNC, false);
-
-                    boolean result =
-                            InternalMessagingUtils.shouldSyncPushToken(
-                                    configSharedState, "newToken", 0);
-                    assertTrue(result);
-                });
-    }
-
-    @Test
-    public void
-            test_shouldSyncPushToken_returnsTrue_whenExistingPushTokenEmpty_optimizePushSyncIsTrue() {
-        runUsingMockedServiceProvider(
-                () -> {
-                    when(mockNamedCollection.getString(anyString(), any())).thenReturn("");
-                    Map<String, Object> configSharedState = new HashMap<>();
-                    configSharedState.put(
-                            MessagingConstants.SharedState.Configuration.OPTIMIZE_PUSH_SYNC, true);
-
-                    boolean result =
-                            InternalMessagingUtils.shouldSyncPushToken(
-                                    configSharedState, "newToken", System.currentTimeMillis());
-                    assertTrue(result);
-                });
-    }
-
-    @Test
-    public void
-            test_shouldSyncPushToken_returnsTrue_whenExistingPushTokenNull_optimizePushSyncIsTrue() {
-        runUsingMockedServiceProvider(
-                () -> {
-                    when(mockNamedCollection.getString(anyString(), any())).thenReturn(null);
-                    Map<String, Object> configSharedState = new HashMap<>();
-                    configSharedState.put(
-                            MessagingConstants.SharedState.Configuration.OPTIMIZE_PUSH_SYNC, true);
-
-                    boolean result =
-                            InternalMessagingUtils.shouldSyncPushToken(
-                                    configSharedState, "newToken", System.currentTimeMillis());
-                    assertTrue(result);
-                });
-    }
-
-    @Test
-    public void test_shouldSyncPushToken_returnsFalse_whenPushTokenIsSame_optimizePushSyncIsTrue() {
-        runUsingMockedServiceProvider(
-                () -> {
-                    when(mockNamedCollection.getString(anyString(), any())).thenReturn("sameToken");
-                    Map<String, Object> configSharedState = new HashMap<>();
-                    configSharedState.put(
-                            MessagingConstants.SharedState.Configuration.OPTIMIZE_PUSH_SYNC, true);
-
-                    boolean result =
-                            InternalMessagingUtils.shouldSyncPushToken(
-                                    configSharedState, "sameToken", System.currentTimeMillis());
-                    assertFalse(result);
-                });
-    }
-
-    @Test
-    public void test_shouldSyncPushToken_returnsTrue_whenPushTokenIsSame_optimizePushSyncIsFalse() {
-        runUsingMockedServiceProvider(
-                () -> {
-                    when(mockNamedCollection.getString(anyString(), any())).thenReturn("sameToken");
-                    Map<String, Object> configSharedState = new HashMap<>();
-                    configSharedState.put(
-                            MessagingConstants.SharedState.Configuration.OPTIMIZE_PUSH_SYNC, false);
-
-                    boolean result =
-                            InternalMessagingUtils.shouldSyncPushToken(
-                                    configSharedState, "sameToken", System.currentTimeMillis());
-                    assertTrue(result);
-                });
-    }
-
-    @Test
-    public void
-            test_shouldSyncPushToken_returnsFalse_whenPushTokenIsSame_withinDefaultSyncTimeout_optimizePushSyncIsTrue() {
-        runUsingMockedServiceProvider(
-                () -> {
-                    when(mockNamedCollection.getString(anyString(), any())).thenReturn("sameToken");
-                    Map<String, Object> configSharedState = new HashMap<>();
-                    configSharedState.put(
-                            MessagingConstants.SharedState.Configuration.OPTIMIZE_PUSH_SYNC, true);
-
-                    boolean result =
-                            InternalMessagingUtils.shouldSyncPushToken(
-                                    configSharedState, "sameToken", 0);
-                    assertFalse(result);
-                });
-    }
-
-    @Test
-    public void
-            test_shouldSyncPushToken_returnsFalse_whenPushTokenIsSame_withinDefaultSyncTimeout_optimizePushSyncIsFalse() {
-        runUsingMockedServiceProvider(
-                () -> {
-                    when(mockNamedCollection.getString(anyString(), any())).thenReturn("sameToken");
-                    Map<String, Object> configSharedState = new HashMap<>();
-                    configSharedState.put(
-                            MessagingConstants.SharedState.Configuration.OPTIMIZE_PUSH_SYNC, false);
-
-                    boolean result =
-                            InternalMessagingUtils.shouldSyncPushToken(
-                                    configSharedState, "sameToken", 0);
-                    assertFalse(result);
-                });
-    }
-
-    @Test
-    public void
-            test_shouldSyncPushToken_returnsTrue_whenPushTokenIsSame_outsideDefaultSyncTimeout_optimizePushSyncIsFalse() {
-        runUsingMockedServiceProvider(
-                () -> {
-                    when(mockNamedCollection.getString(anyString(), any())).thenReturn("sameToken");
-                    Map<String, Object> configSharedState = new HashMap<>();
-                    configSharedState.put(
-                            MessagingConstants.SharedState.Configuration.OPTIMIZE_PUSH_SYNC, false);
-
-                    boolean result =
-                            InternalMessagingUtils.shouldSyncPushToken(
-                                    configSharedState, "sameToken", System.currentTimeMillis());
-                    assertTrue(result);
-                });
-    }
-
-    // ========================================================================================
-=======
->>>>>>> e1310a7f
     // Test utilities
     // ========================================================================================
     private JSONObject getValidRuleJson() {
