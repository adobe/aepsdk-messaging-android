/*
  Copyright 2022 Adobe. All rights reserved.
  This file is licensed to you under the Apache License, Version 2.0 (the "License");
  you may not use this file except in compliance with the License. You may obtain a copy
  of the License at http://www.apache.org/licenses/LICENSE-2.0
  Unless required by applicable law or agreed to in writing, software distributed under
  the License is distributed on an "AS IS" BASIS, WITHOUT WARRANTIES OR REPRESENTATIONS
  OF ANY KIND, either express or implied. See the License for the specific language
  governing permissions and limitations under the License.
*/

package com.adobe.marketing.mobile.messaging.internal;

/**
 * Class to maintain test constants.
 */
public class MessagingTestConstants {
    public static final String EXTENSION_VERSION = MessagingConstants.EXTENSION_VERSION;
    static final String CACHE_NAME = "com.adobe.messaging.test.cache";
    static final String PROPOSITIONS_CACHE_SUBDIRECTORY = "propositions";
    static final String IMAGES_CACHE_SUBDIRECTORY = "images";
    static final String CACHE_BASE_DIR = "messaging";
    static final String EXTENSION_NAME = "com.adobe.messaging";

    public static final class EventType {
        public static final String MONITOR = "com.adobe.functional.eventType.monitor";
        public static final String MESSAGING = "com.adobe.eventType.messaging";
        public static final String EDGE = "com.adobe.eventType.edge";
        public static final String OPTIMIZE = "com.adobe.eventType.optimize";

        private EventType() {
        }
    }

    public final class EventName {
        public static final String MESSAGE_INTERACTION_EVENT = "Messaging interaction event";
        public static final String PUSH_NOTIFICATION_INTERACTION_EVENT = "Push notification interaction event";
        public static final String PUSH_TRACKING_EDGE_EVENT = "Push tracking edge event";
        public static final String PUSH_PROFILE_EDGE_EVENT = "Push notification profile edge event";
        public static final String REFRESH_MESSAGES_EVENT = "Refresh in-app messages";
        public static final String UPDATE_MESSAGE_FEEDS = "Update message feeds";

        private EventName() {
        }
    }

    public static final class EventSource {
        // Used by Monitor Extension
        public static final String XDM_SHARED_STATE_REQUEST = "com.adobe.eventSource.xdmsharedStateRequest";
        public static final String XDM_SHARED_STATE_RESPONSE = "com.adobe.eventSource.xdmsharedStateResponse";
        public static final String SHARED_STATE_REQUEST = "com.adobe.eventSource.sharedStateRequest";
        public static final String SHARED_STATE_RESPONSE = "com.adobe.eventSource.sharedStateResponse";
        public static final String UNREGISTER = "com.adobe.eventSource.unregister";
        public static final String PERSONALIZATION_DECISIONS = "personalization:decisions";
        public static final String REQUEST_CONTENT = "com.adobe.eventSource.requestContent";

        private EventSource() {
        }
    }

    public static final class EventDataKey {
        public static final String STATE_OWNER = "stateowner";

        private EventDataKey() {
        }
    }

    public static final class SharedStateName {
        public static final String EVENT_HUB = "com.adobe.module.eventhub";
        public static final String EDGE_IDENTITY = "com.adobe.module.identity";

        private SharedStateName() {
        }
    }

    public static final class TrackingKeys {
        public static final String _XDM = "_xdm";
        public static final String XDM = "xdm";
        public static final String META = "meta";
        public static final String CJM = "cjm";
        public static final String MIXINS = "mixins";
        public static final String EXPERIENCE = "_experience";
        public static final String CUSTOMER_JOURNEY_MANAGEMENT = "customerJourneyManagement";
        public static final String MESSAGE_EXECUTION = "messageExecution";
        public static final String MESSAGE_EXECUTION_ID = "messageExecutionID";
        public static final String MESSAGE_PROFILE_JSON = "{\n" +
                "   \"messageProfile\":{\n" +
                "      \"channel\":{\n" +
                "         \"_id\":\"https://ns.adobe.com/xdm/channels/push\"\n" +
                "      }\n" +
                "   },\n" +
                "   \"pushChannelContext\":{\n" +
                "      \"platform\":\"fcm\"\n" +
                "   }\n" +
                "}";
        public static final String APPLICATION = "application";
        public static final String LAUNCHES = "launches";
        public static final String LAUNCHES_VALUE = "value";
        public static final String DATASET_ID = "datasetId";
        public static final String COLLECT = "collect";
    }

    public static final class EventDataKeys {
        public static final String STATE_OWNER = "stateowner";

        public static final class Identity {
            public static final String PUSH_IDENTIFIER = "pushidentifier";

            private Identity() {
            }
        }

        public static final class Messaging {
            public static final String TRACK_INFO_KEY_EVENT_TYPE = "eventType";
            public static final String TRACK_INFO_KEY_MESSAGE_ID = "messageId";
            public static final String TRACK_INFO_KEY_MESSAGE_EXECUTION_ID = "messageExecutionID";
            public static final String TRACK_INFO_KEY_APPLICATION_OPENED = "applicationOpened";
            public static final String TRACK_INFO_KEY_ACTION_ID = "actionId";
            // Google messaging id key
            public static final String TRACK_INFO_KEY_GOOGLE_MESSAGE_ID = "google.message_id";

            public static final String TRACK_INFO_KEY_ADOBE_XDM = "adobe_xdm";
<<<<<<< HEAD
            public static final String REFRESH_MESSAGES = "refreshMessages";
=======
            public static final String REFRESH_MESSAGES = "refreshmessages";
>>>>>>> 5c919bad
            public static final String UPDATE_FEEDS = "updatefeeds";
            public static final String SURFACES = "surfaces";

            private Messaging() {
            }

            public static final class XDMDataKeys {
                public static final String XDM_DATA_ACTION_ID = "actionID";
                public static final String XDM_DATA_CUSTOM_ACTION = "customAction";
                public static final String XDM_DATA_PUSH_PROVIDER_MESSAGE_ID = "pushProviderMessageID";
                public static final String XDM_DATA_PUSH_PROVIDER = "pushProvider";
                public static final String XDM_DATA_EVENT_TYPE = "eventType";
                public static final String XDM_DATA_PUSH_NOTIFICATION_TRACKING_MIXIN_NAME = "pushNotificationTracking";
                public static final String XDM_DATA_IN_APP_NOTIFICATION_TRACKING_MIXIN_NAME = "inappMessageTracking";
                public static final String ACTION = "action";

                private XDMDataKeys() {
                }
            }

            public static final class PushNotificationDetailsDataKeys {
                public static final String DATA = "data";
                public static final String PUSH_NOTIFICATION_DETAILS = "pushNotificationDetails";
                public static final String IDENTITY = "identity";
                public static final String NAMESPACE = "namespace";
                public static final String CODE = "code";
                public static final String ID = "id";
                public static final String APP_ID = "appID";
                public static final String TOKEN = "token";
                public static final String PLATFORM = "platform";
                public static final String DENY_LISTED = "denylisted";

                public static final class EventType {
                    static final String OPENED = "pushTracking.applicationOpened";
                    static final String CUSTOM_ACTION = "pushTracking.customAction";
                }

                private PushNotificationDetailsDataKeys() {
                }
            }

            final class IAMDetailsDataKeys {
                static final String IN_APP_MIXIN_NAME = "inappMessageTracking";
                static final String SURFACE_BASE = "mobileapp://";

                private IAMDetailsDataKeys() {
                }

                final class EventType {
                    static final String DISMISS = "decisioning.propositionDismiss";
                    static final String INTERACT = "decisioning.propositionInteract";
                    static final String TRIGGER = "decisioning.propositionTrigger";
                    static final String DISPLAY = "decisioning.propositionDisplay";
                    static final String PERSONALIZATION_REQUEST = "personalization.request";

                    private EventType() {
                    }
                }

                final class Key {
                    static final String PERSONALIZATION = "personalization";
                    static final String CHARACTERISTICS = "characteristics";
                    static final String DECISIONING = "decisioning";
                    static final String PAYLOAD = "payload";
                    static final String ITEMS = "items";
                    static final String ID = "id";
                    static final String SCOPE = "scope";
                    static final String SCOPE_DETAILS = "scopeDetails";
                    static final String QUERY = "query";
                    static final String SURFACES = "surfaces";
                    static final String ACTION = "action";
                    static final String IN_APP_MESSAGE_TRACKING = "inappMessageTracking";
                    static final String CJM_XDM = "cjmXdm";
                    static final String PROPOSITION_EVENT_TYPE = "propositionEventType";
                    static final String PROPOSITIONS = "propositions";

                    private Key() {
                    }
                }

                final class Value {
                    static final String TRIGGERED = "triggered";
                    static final String DISPLAYED = "displayed";
                    static final String CLICKED = "clicked";
                    static final String DISMISSED = "dismissed";
                    static final String EMPTY_CONTENT = "{}";

                    private Value() {
                    }
                }
            }
        }

        public static final class RulesEngine {
            public static final String JSON_KEY = "rules";
            public static final String JSON_CONDITION_KEY = "condition";
            public static final String JSON_CONSEQUENCES_KEY = "consequences";
            public static final String MESSAGE_CONSEQUENCE_ID = "id";
            public static final String MESSAGE_CONSEQUENCE_TYPE = "type";
            public static final String MESSAGE_CONSEQUENCE_CJM_VALUE = "cjmiam";
            public static final String MESSAGE_CONSEQUENCE_DETAIL = "detail";
            public static final String MESSAGE_CONSEQUENCE_DETAIL_KEY_HTML = "html";
            public static final String MESSAGE_CONSEQUENCE_DETAIL_KEY_REMOTE_ASSETS = "remoteAssets";
            public static final String MESSAGE_CONSEQUENCE_DETAIL_KEY_TEMPLATE = "template";
            public static final String MESSAGE_CONSEQUENCE_DETAIL_KEY_MOBILE_PARAMETERS = "mobileParameters";
            public static final String MESSAGE_CONSEQUENCE_DETAIL_XDM = "_xdm";
            public static final String CONSEQUENCE_TRIGGERED = "triggeredconsequence";

            private RulesEngine() {
            }
        }

        final class MobileParametersKeys {
            static final String MOBILE_PARAMETERS = "mobileParameters";
            static final String SCHEMA_VERSION = "schemaVersion";
            static final String WIDTH = "width";
            static final String HEIGHT = "height";
            static final String VERTICAL_ALIGN = "verticalAlign";
            static final String VERTICAL_INSET = "verticalInset";
            static final String HORIZONTAL_ALIGN = "horizontalAlign";
            static final String HORIZONTAL_INSET = "horizontalInset";
            static final String UI_TAKEOVER = "uiTakeover";
            static final String DISPLAY_ANIMATION = "displayAnimation";
            static final String DISMISS_ANIMATION = "dismissAnimation";
            static final String BACKDROP_COLOR = "backdropColor";
            static final String BACKDROP_OPACITY = "backdropOpacity";
            static final String CORNER_RADIUS = "cornerRadius";
            static final String GESTURES = "gestures";
            static final String BODY = "body";

            private MobileParametersKeys() {
            }
        }
    }

    public static final class SharedState {
        public static final class Configuration {
            public static final String EXTENSION_NAME = "com.adobe.module.configuration";

            // Messaging
            public static final String EXPERIENCE_EVENT_DATASET_ID = "messaging.eventDataset";

            private Configuration() {
            }
        }

        public static final class EdgeIdentity {
            public static final String EXTENSION_NAME = "com.adobe.edge.identity";
            public static final String IDENTITY_MAP = "identityMap";
            public static final String ECID = "ECID";
            public static final String ID = "id";

            private EdgeIdentity() {
            }
        }

        public static final class Messaging {
            public static final String PUSH_IDENTIFIER = "pushidentifier";
        }

        private SharedState() {
        }
    }
}<|MERGE_RESOLUTION|>--- conflicted
+++ resolved
@@ -120,11 +120,7 @@
             public static final String TRACK_INFO_KEY_GOOGLE_MESSAGE_ID = "google.message_id";
 
             public static final String TRACK_INFO_KEY_ADOBE_XDM = "adobe_xdm";
-<<<<<<< HEAD
-            public static final String REFRESH_MESSAGES = "refreshMessages";
-=======
             public static final String REFRESH_MESSAGES = "refreshmessages";
->>>>>>> 5c919bad
             public static final String UPDATE_FEEDS = "updatefeeds";
             public static final String SURFACES = "surfaces";
 
