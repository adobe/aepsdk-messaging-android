/*
 Copyright 2021 Adobe. All rights reserved.
 This file is licensed to you under the Apache License, Version 2.0 (the "License");
 you may not use this file except in compliance with the License. You may obtain a copy
 of the License at http://www.apache.org/licenses/LICENSE-2.0
 Unless required by applicable law or agreed to in writing, software distributed under
 the License is distributed on an "AS IS" BASIS, WITHOUT WARRANTIES OR REPRESENTATIONS
 OF ANY KIND, either express or implied. See the License for the specific language
 governing permissions and limitations under the License.
 */

package com.adobe.marketing.mobile.messagingsample

import android.app.Application
import com.adobe.marketing.mobile.Assurance
import com.adobe.marketing.mobile.MobileCore
import com.adobe.marketing.mobile.LoggingMode
<<<<<<< HEAD
=======
import com.adobe.marketing.mobile.Lifecycle
import com.adobe.marketing.mobile.edge.identity.Identity
>>>>>>> f53a5794

class MessagingApplication : Application() {
    private val ENVIRONMENT_FILE_ID = "3149c49c3910/4f6b2fbf2986/launch-7d78a5fd1de3-development"
    private val ASSURANCE_SESSION_ID = ""
    private val STAGING_APP_ID = "staging/1b50a869c4a2/bcd1a623883f/launch-e44d085fc760-development"
    private val STAGING = false

    // Use these IDs for Push Sync Optimization Bug Bash
    private val STAGING_APP_ID_WITH_PUSH_OPTIMIZATION_ENABLED = "staging/1b50a869c4a2/c8445c476ccf/launch-735af9a49790-staging"
    private val STAGING_APP_ID_WITH_PUSH_OPTIMIZATION_DISABLED = "staging/1b50a869c4a2/c8445c476ccf/launch-1e5d4da4ab99-development"
    private val STAGING_APP_ID_WITHOUT_PUSH_OPTIMIZATION_KEY = "staging/1b50a869c4a2/bcd1a623883f/launch-e44d085fc760-development"

    override fun onCreate() {
        super.onCreate()

        MobileCore.setLogLevel(LoggingMode.VERBOSE)
        MobileCore.initialize(this, STAGING_APP_ID_WITHOUT_PUSH_OPTIMIZATION_KEY) {
            if (STAGING) {
                MobileCore.updateConfiguration(
                    hashMapOf("edge.environment" to "int") as Map<String, Any>)
            }
        }

<<<<<<< HEAD
        if (ASSURANCE_SESSION_ID.isEmpty()) {
            Assurance.startSession()
        } else {
            Assurance.startSession(ASSURANCE_SESSION_ID)
=======
            val configMap = mapOf(
                "messaging.optimizePushSync" to true
            )
            MobileCore.updateConfiguration(configMap)
>>>>>>> f53a5794
        }
    }
}<|MERGE_RESOLUTION|>--- conflicted
+++ resolved
@@ -15,11 +15,6 @@
 import com.adobe.marketing.mobile.Assurance
 import com.adobe.marketing.mobile.MobileCore
 import com.adobe.marketing.mobile.LoggingMode
-<<<<<<< HEAD
-=======
-import com.adobe.marketing.mobile.Lifecycle
-import com.adobe.marketing.mobile.edge.identity.Identity
->>>>>>> f53a5794
 
 class MessagingApplication : Application() {
     private val ENVIRONMENT_FILE_ID = "3149c49c3910/4f6b2fbf2986/launch-7d78a5fd1de3-development"
@@ -43,17 +38,10 @@
             }
         }
 
-<<<<<<< HEAD
         if (ASSURANCE_SESSION_ID.isEmpty()) {
             Assurance.startSession()
         } else {
             Assurance.startSession(ASSURANCE_SESSION_ID)
-=======
-            val configMap = mapOf(
-                "messaging.optimizePushSync" to true
-            )
-            MobileCore.updateConfiguration(configMap)
->>>>>>> f53a5794
         }
     }
 }