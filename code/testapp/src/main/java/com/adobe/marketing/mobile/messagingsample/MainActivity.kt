--- conflicted
+++ resolved
@@ -324,7 +324,6 @@
             }
         }
 
-<<<<<<< HEAD
         binding.btnSetPushIdentifierTwice.setOnClickListener {
             lifecycleScope.launch {
                 // First call with a test identifier
@@ -373,11 +372,9 @@
             val token = ServiceProvider.getInstance().dataStoreService.getNamedCollection("com.adobe.messaging").getString("pushidentifier", "Not Available")
             Toast.makeText(baseContext, token, Toast.LENGTH_LONG).show()
         }
-=======
         binding.btnResetIdentities.setOnClickListener {
             MobileCore.resetIdentities()
         }
->>>>>>> f53a5794
     }
 
     private suspend fun getRegToken(): String {
