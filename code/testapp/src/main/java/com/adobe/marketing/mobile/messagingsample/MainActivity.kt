/*
 Copyright 2021 Adobe. All rights reserved.
 This file is licensed to you under the Apache License, Version 2.0 (the "License");
 you may not use this file except in compliance with the License. You may obtain a copy
 of the License at http://www.apache.org/licenses/LICENSE-2.0
 Unless required by applicable law or agreed to in writing, software distributed under
 the License is distributed on an "AS IS" BASIS, WITHOUT WARRANTIES OR REPRESENTATIONS
 OF ANY KIND, either express or implied. See the License for the specific language
 governing permissions and limitations under the License.
 */

package com.adobe.marketing.mobile.messagingsample

import android.Manifest
import android.app.AlarmManager
import android.app.AlertDialog
import android.app.Notification
import android.app.PendingIntent
import android.content.Context
import android.content.DialogInterface
import android.content.Intent
import android.content.pm.PackageManager
import android.os.Build
import android.os.Bundle
import android.os.SystemClock
import android.util.Log
import android.widget.AdapterView
import android.widget.Toast
import androidx.activity.ComponentActivity
import androidx.activity.result.contract.ActivityResultContracts
import androidx.core.app.NotificationCompat
import androidx.core.content.ContextCompat
import com.adobe.marketing.mobile.*
import com.adobe.marketing.mobile.messaging.Proposition
import com.adobe.marketing.mobile.messagingsample.databinding.ActivityMainBinding
import com.adobe.marketing.mobile.services.ServiceProvider
import com.adobe.marketing.mobile.services.ui.InAppMessage
import com.adobe.marketing.mobile.services.ui.Presentable
import com.adobe.marketing.mobile.services.ui.PresentationDelegate
import com.adobe.marketing.mobile.services.ui.PresentationListener
import com.adobe.marketing.mobile.util.StringUtils
import org.json.JSONObject

class MainActivity : ComponentActivity() {
    private val customMessagingDelegate = CustomDelegate()
    private var triggerKey = "key"
    private var triggerValue = "value"
    
    companion object {
        private const val LOG_TAG = "MainActivity"
        const val FROM = "from"
    }

    private fun askNotificationPermission() {
        // This is only necessary for API level >= 33 (TIRAMISU)
        if (Build.VERSION.SDK_INT >= Build.VERSION_CODES.TIRAMISU) {
            if (ContextCompat.checkSelfPermission(this, Manifest.permission.POST_NOTIFICATIONS) ==
                PackageManager.PERMISSION_GRANTED
            ) {
                // FCM SDK (and your app) can post notifications.
                Log.d(
                    LOG_TAG,
                    "Notification permission granted"
                )
                Toast.makeText(this, "Notification permission granted", Toast.LENGTH_SHORT).show()
            } else if (shouldShowRequestPermissionRationale(Manifest.permission.POST_NOTIFICATIONS)) {
                Log.d(
                    LOG_TAG,
                    "Notification Permission: Not granted"
                )
                showNotificationPermissionRationale()
            } else {
                // Directly ask for the permission
                Log.d(
                    LOG_TAG,
                    "Requesting notification permission"
                )
                requestPermissionLauncher.launch(Manifest.permission.POST_NOTIFICATIONS)
            }
        } else {
            Log.d(
                LOG_TAG,
                "Notification permission granted"
            )
            Toast.makeText(this, "Notification permission granted", Toast.LENGTH_SHORT).show()
        }
    }

    private val requestPermissionLauncher = registerForActivityResult<String, Boolean>(
        ActivityResultContracts.RequestPermission()
    ) { isGranted: Boolean ->
        if (isGranted) {
            // FCM SDK (and your app) can post notifications.
            Log.d(
                LOG_TAG,
                "Notification permission granted"
            )
            Toast.makeText(this, "Notification permission granted", Toast.LENGTH_SHORT).show()
        } else {
            if (Build.VERSION.SDK_INT >= 33) {
                if (shouldShowRequestPermissionRationale(Manifest.permission.POST_NOTIFICATIONS)) {
                    showNotificationPermissionRationale()
                } else {
                    Log.d(
                        LOG_TAG,
                        "Grant notification permission from settings"
                    )
                    Toast.makeText(
                        this,
                        "Grant notification permission from settings",
                        Toast.LENGTH_SHORT
                    ).show()
                }
            }
        }
    }


    private fun showNotificationPermissionRationale() {
        AlertDialog.Builder(this)
            .setTitle("Grant notification permission")
            .setMessage("Notification permission is required to show notifications")
            .setPositiveButton("Ok") { dialog: DialogInterface?, which: Int ->
                if (Build.VERSION.SDK_INT >= 33) {
                    requestPermissionLauncher.launch(Manifest.permission.POST_NOTIFICATIONS)
                }
            }
            .setNegativeButton("Cancel", null)
            .show()
    }

    private enum class generatedIAMSpinnerValues(val value: String) {
        BOTTOM_BANNER("Bottom Banner"),
        CENTER_BANNER("Center Banner"),
        CENTER_MODAL("Center Modal"),
        TOP_BANNER("Top Banner"),
        TOP_HALF("Top Half"),
        BOTTOM_HALF("Bottom Half")
    }

    private enum class generatedIAMParameters(val values: Array<Any>) {
        BOTTOM_BANNER(
                arrayOf(
                        10,
                        95,
                        "bottom",
                        0,
                        "center",
                        1,
                        "bottom",
                        "bottom",
                        "FFFFFF",
                        "116975",
                        0.10,
                        0,
                        false
                )
        ),
        CENTER_BANNER(
                arrayOf(
                        10,
                        100,
                        "center",
                        0,
                        "center",
                        10,
                        "fade",
                        "fade",
                        "FFFFFF",
                        "FFC300",
                        0.81,
                        0,
                        false
                )
        ),
        CENTER_MODAL(
                arrayOf(
                        75,
                        75,
                        "center",
                        10,
                        "center",
                        5,
                        "fade",
                        "fade",
                        "ADD8E6",
                        "3A3A3A",
                        0.8,
                        20,
                        false
                )
        ),
        TOP_BANNER(
                arrayOf(
                        15,
                        90,
                        "top",
                        2,
                        "center",
                        2,
                        "top",
                        "top",
                        "FFFFFF",
                        "913622",
                        0.75,
                        75,
                        true
                )
        ),
        TOP_HALF(
                arrayOf(
                        50,
                        100,
                        "top",
                        0,
                        "left",
                        0,
                        "left",
                        "right",
                        "FFFFFF",
                        "5E7072",
                        0.5,
                        90,
                        true
                )
        ),
        BOTTOM_HALF(
                arrayOf(
                        50,
                        100,
                        "bottom",
                        0,
                        "left",
                        0,
                        "right",
                        "left",
                        "FFFFFF",
                        "85B085",
                        0.90,
                        0,
                        false
                )
        )
    }

    var propositions = mutableListOf<Proposition>()
    private lateinit var binding: ActivityMainBinding
    override fun onCreate(savedInstanceState: Bundle?) {
        super.onCreate(savedInstanceState)
        binding = ActivityMainBinding.inflate(layoutInflater)
        val view = binding.root
        setContentView(view)
        ServiceProvider.getInstance().uiService.setPresentationDelegate(customMessagingDelegate)

        // setup ui interaction listeners
        setupButtonClickListeners()
        // setupSpinnerItemSelectedListener()
        setupSwitchListeners()

        // handle push notification interactions
        intent?.extras?.apply {
            if (getString(FROM) == "action") {
                Messaging.handleNotificationResponse(intent, true, "button")
            } else {
                Messaging.handleNotificationResponse(intent, true, null)
            }
        }

        // Request push permissions for Android 33
        askNotificationPermission()
    }

    private fun setupButtonClickListeners() {
        binding.btnGetLocalNotification.setOnClickListener {
            scheduleNotification(getNotification("Click on the notification for tracking"), 1000)
        }

        binding.btnTriggerFullscreenIAM.setOnClickListener {
            val trigger = binding.editText.text.toString()
            if (StringUtils.isNullOrEmpty(trigger) || trigger == "Trigger IAM") {
                Toast.makeText(
                    this@MainActivity, "Empty or default trigger string provided. Triggering default message.",
                    Toast.LENGTH_SHORT
                ).show()
                MobileCore.trackAction("samus", null)
            } else {
                MobileCore.trackAction(trigger, null)
            }
        }
        binding.btnCheckFeedMessages.setOnClickListener {
            startActivity(Intent(this, ScrollingFeedActivity::class.java))
        }

        binding.btnCheckCodeBased.setOnClickListener {
            startActivity(Intent(this, CodeBasedExperienceActivity::class.java))
        }

        binding.btnTriggerLastIAM.setOnClickListener {
            Toast.makeText(
                    this@MainActivity, "Showing last message.",
                    Toast.LENGTH_SHORT
            ).show()
            customMessagingDelegate.getLastTriggeredMessage()?.show()
        }

        binding.btnRefreshInAppMessages.setOnClickListener {
            Messaging.refreshInAppMessages()
        }
<<<<<<< HEAD

        binding.btnSetPushIdentifier.setOnClickListener {
            lifecycleScope.launch {
                // Get new FCM registration token
                val token = getRegToken()
                // Log and toast
                Log.d("btnSetPushIdentifier", token)
                Toast.makeText(baseContext, "calling setPushIdentifier with $token", Toast.LENGTH_SHORT).show()
                MobileCore.setPushIdentifier(token)
            }
        }

        binding.btnResetIdentities.setOnClickListener {
            MobileCore.resetIdentities()
        }
    }

    private suspend fun getRegToken(): String {
        val token = Firebase.messaging.token.await()
        Log.d("getRegToken", "got token: $token")

        return token
=======
>>>>>>> e1310a7f
    }

    private fun setupSwitchListeners() {
        binding.allowIAMSwitch.setOnCheckedChangeListener { _, isChecked ->
            val message = if (isChecked) "Fullscreen IAM enabled" else "Fullscreen IAM disabled"
            Toast.makeText(
                    this@MainActivity, message,
                    Toast.LENGTH_SHORT
            ).show()
            customMessagingDelegate.showMessages = isChecked
        }
<<<<<<< HEAD

        binding.pushRegistrationOptimizationSwitch.setOnCheckedChangeListener { _, isChecked ->
            val message =
                if (isChecked) "Push sync optimization disabled" else "Push sync optimization enabled"
            Toast.makeText(
                this@MainActivity, message,
                Toast.LENGTH_SHORT
            ).show()
            val configMap = mapOf(
                "messaging.optimizePushSync" to !isChecked
            )
            MobileCore.updateConfiguration(configMap)
        }
=======
>>>>>>> e1310a7f
    }

    private fun handleGeneratedIamValues(parent: AdapterView<*>, pos: Int) {
        triggerKey = "foo"
        triggerValue = "bar"
        when (parent.getItemAtPosition(pos)) {
            generatedIAMSpinnerValues.BOTTOM_BANNER.value -> generateAndDispatchEdgeResponseEvent(
                    generatedIAMParameters.BOTTOM_BANNER
            )
            generatedIAMSpinnerValues.CENTER_BANNER.value -> generateAndDispatchEdgeResponseEvent(
                    generatedIAMParameters.CENTER_BANNER
            )
            generatedIAMSpinnerValues.CENTER_MODAL.value -> generateAndDispatchEdgeResponseEvent(
                    generatedIAMParameters.CENTER_MODAL
            )
            generatedIAMSpinnerValues.TOP_BANNER.value -> generateAndDispatchEdgeResponseEvent(
                    generatedIAMParameters.TOP_BANNER
            )
            generatedIAMSpinnerValues.TOP_HALF.value -> generateAndDispatchEdgeResponseEvent(
                    generatedIAMParameters.TOP_HALF
            )
            generatedIAMSpinnerValues.BOTTOM_HALF.value -> generateAndDispatchEdgeResponseEvent(
                    generatedIAMParameters.BOTTOM_HALF
            )
        }
    }

    private fun scheduleNotification(notification: Notification?, delay: Int) {
        val notificationIntent = Intent(this, NotificationBroadcastReceiver::class.java)
        notificationIntent.putExtra(NotificationBroadcastReceiver.NOTIFICATION_ID, 1)
        notificationIntent.putExtra(NotificationBroadcastReceiver.NOTIFICATION, notification)
        val pendingIntent = if (Build.VERSION.SDK_INT >= Build.VERSION_CODES.M) {
            PendingIntent.getBroadcast(this, 0, notificationIntent, PendingIntent.FLAG_UPDATE_CURRENT or PendingIntent.FLAG_IMMUTABLE)
        } else {
            PendingIntent.getBroadcast(this, 0, notificationIntent, PendingIntent.FLAG_UPDATE_CURRENT)
        }
        val futureInMillis = SystemClock.elapsedRealtime() + delay
        val alarmManager = (getSystemService(Context.ALARM_SERVICE) as AlarmManager)
        alarmManager[AlarmManager.ELAPSED_REALTIME_WAKEUP, futureInMillis] = pendingIntent
    }

    private fun getNotification(content: String): Notification? {
        val builder: NotificationCompat.Builder = NotificationCompat.Builder(this, "default")
        builder.setContentTitle("Scheduled Notification")
        builder.setContentText(content)
        builder.setSmallIcon(R.drawable.ic_launcher_background)
        builder.setAutoCancel(true)
        builder.setChannelId("10001")
        val actionReceiver = Intent(applicationContext, MainActivity::class.java).apply {
            flags = Intent.FLAG_ACTIVITY_NEW_TASK or Intent.FLAG_ACTIVITY_CLEAR_TASK
            putExtra(FROM, "action")
            Messaging.addPushTrackingDetails(
                    this,
                    "messageId",
                    NotificationBroadcastReceiver.XDM_DATA
            )
        }
        val pendingIntent: PendingIntent = if (Build.VERSION.SDK_INT >= Build.VERSION_CODES.M) {
            PendingIntent.getBroadcast(this, System.currentTimeMillis().toInt(), actionReceiver, PendingIntent.FLAG_IMMUTABLE or PendingIntent.FLAG_UPDATE_CURRENT)
        } else {
            PendingIntent.getBroadcast(this, System.currentTimeMillis().toInt(), actionReceiver, PendingIntent.FLAG_UPDATE_CURRENT)
        }
        builder.addAction(R.drawable.ic_launcher_background, "buttonAction",
                pendingIntent)
        return builder.build()
    }

    override fun onResume() {
        super.onResume()
        MobileCore.lifecycleStart(null)
    }

    override fun onPause() {
        super.onPause()
        MobileCore.lifecyclePause()
    }

    // local AJO proposition event generation for testing
    private fun generateAndDispatchEdgeResponseEvent(generatedIAMParameters: generatedIAMParameters) {
        // extract parameter values from generatedIAMParams enum
        val height = generatedIAMParameters.values[0]
        val width = generatedIAMParameters.values[1]
        val vAlign = generatedIAMParameters.values[2]
        val vInset = generatedIAMParameters.values[3]
        val hAlign = generatedIAMParameters.values[4]
        val hInset = generatedIAMParameters.values[5]
        val displayAnimation = generatedIAMParameters.values[6]
        val dismissAnimation = generatedIAMParameters.values[7]
        val iamColor = generatedIAMParameters.values[8]
        val bdColor = generatedIAMParameters.values[9]
        val opacity = generatedIAMParameters.values[10]
        val cornerRadius = generatedIAMParameters.values[11]
        val uiTakeover = generatedIAMParameters.values[12]
        // simulate edge response event containing an iam payload
        val payload = JSONObject(
                "{\n" +
                        "  \"scopeDetails\" : {\n" +
                        "    \"characteristics\" : {\n" +
                        "      \"cjmEvent\" : {\"messageExecution\":{\"messageExecutionID\":\"5d1ab71b-9c79-47ab-8cd0-3094867aec9a\",\"messageID\":\"e34d32f4-16ab-440a-91f6-c681dfb8c5bd\",\"messageType\":\"marketing\",\"campaignID\":\"1671fb9f-7096-4edc-8914-53ffe51bad57\",\"campaignVersionID\":\"294de099-e449-4e40-860b-a8e8d5a28c13\",\"campaignActionID\":\"01decab6-313b-4764-b7af-9f91ba2efdbf\",\"messagePublicationID\":\"c925f829-a936-4f10-b64e-ef244faebc69\"},\"messageProfile\":{\"channel\":{\"_id\":\"https://ns.adobe.com/xdm/channels/inApp\",\"_type\":\"https://ns.adobe.com/xdm/channel-types/inApp\"},\"messageProfileID\":\"efa27a43-258b-4b55-93c0-05883f3b3eee\"}}\n" +
                        "    },\n" +
                        "    \"correlationID\" : \"e34d32f4-16ab-440a-91f6-c681dfb8c5bd\",\n" +
                        "    \"decisionProvider\" : \"AJO\"\n" +
                        "  },\n" +
                        "  \"scope\" : \"mobileapp://com.adobe.marketing.mobile.messagingsample\",\n" +
                        "  \"items\": [\n" +
                        "    {\n" +
                        "      \"id\": \"8649aa56-ad0e-47d3-b0e6-8214ad032620\",\n" +
                        "      \"schema\": \"https:\\/\\/ns.adobe.com\\/personalization\\/json-content-item\",\n" +
                        "      \"data\": {\n" +
                        "        \"content\": \"{\\\"version\\\":1,\\\"rules\\\":[{\\\"condition\\\":{\\\"type\\\":\\\"group\\\",\\\"definition\\\":{\\\"conditions\\\":[{\\\"definition\\\":{\\\"key\\\":\\\"foo\\\",\\\"matcher\\\":\\\"eq\\\",\\\"values\\\":[\\\"bar\\\"]},\\\"type\\\":\\\"matcher\\\"}],\\\"logic\\\":\\\"and\\\"}},\\\"consequences\\\":[{\\\"id\\\":\\\"e56a8dbb-c5a4-4219-9563-0496e00b4083\\\",\\\"type\\\":\\\"cjmiam\\\",\\\"detail\\\":{\\\"remoteAssets\\\":[\\\"https://upload.wikimedia.org/wikipedia/en/thumb/6/6d/Seattle_Mariners_logo_%28low_res%29.svg/1200px-Seattle_Mariners_logo_%28low_res%29.svg.png\\\"],\\\"mobileParameters\\\":{\\\"verticalAlign\\\":\\\"" + vAlign + "\\\",\\\"horizontalInset\\\":" + hInset + ",\\\"dismissAnimation\\\":\\\"" + dismissAnimation + "\\\",\\\"uiTakeover\\\":" + uiTakeover + ",\\\"horizontalAlign\\\":\\\"" + hAlign + "\\\",\\\"verticalInset\\\":" + vInset + ",\\\"displayAnimation\\\":\\\"" + displayAnimation + "\\\",\\\"width\\\":" + width + ",\\\"height\\\":" + height + ",\\\"backdropOpacity\\\":" + opacity + ",\\\"backdropColor\\\":\\\"#" + bdColor + "\\\",\\\"cornerRadius\\\":" + cornerRadius + ",\\\"gestures\\\":{}},\\\"html\\\":\\\"<html>\\\\n<head>\\\\n\\\\t<style>\\\\n\\\\t\\\\thtml,\\\\n\\\\t\\\\tbody {\\\\n\\\\t\\\\t\\\\tmargin: 0;\\\\n\\\\t\\\\t\\\\tpadding: 0;\\\\n\\\\t\\\\t\\\\ttext-align: center;\\\\n\\\\t\\\\t\\\\twidth: 100%;\\\\n\\\\t\\\\t\\\\theight: 100%;\\\\n\\\\t\\\\t\\\\tfont-family: adobe-clean, \\\\\\\"Source Sans Pro\\\\\\\", -apple-system, BlinkMacSystemFont, \\\\\\\"Segoe UI\\\\\\\", Roboto, sans-serif;\\\\n\\\\t\\\\t}\\\\n\\\\n    h3 {\\\\n\\\\t\\\\t\\\\tmargin: .1rem auto;\\\\n\\\\t\\\\t}\\\\n\\\\t\\\\tp {\\\\n\\\\t\\\\t\\\\tmargin: 0;\\\\n\\\\t\\\\t}\\\\n\\\\n\\\\t\\\\t.body {\\\\n\\\\t\\\\t\\\\tdisplay: flex;\\\\n\\\\t\\\\t\\\\tflex-direction: column;\\\\n\\\\t\\\\t\\\\tbackground-color: #" + iamColor + ";\\\\n\\\\t\\\\t\\\\tborder-radius: 5px;\\\\n\\\\t\\\\t\\\\tcolor: #333333;\\\\n\\\\t\\\\t\\\\twidth: 100vw;\\\\n\\\\t\\\\t\\\\theight: 100vh;\\\\n\\\\t\\\\t\\\\ttext-align: center;\\\\n\\\\t\\\\t\\\\talign-items: center;\\\\n\\\\t\\\\t\\\\tbackground-size: 'cover';\\\\n\\\\t\\\\t}\\\\n\\\\n\\\\t\\\\t.content {\\\\n\\\\t\\\\t\\\\twidth: 100%;\\\\n\\\\t\\\\t\\\\theight: 100%;\\\\n\\\\t\\\\t\\\\tdisplay: flex;\\\\n\\\\t\\\\t\\\\tjustify-content: center;\\\\n\\\\t\\\\t\\\\tflex-direction: column;\\\\n\\\\t\\\\t\\\\tposition: relative;\\\\n\\\\t\\\\t}\\\\n\\\\n\\\\t\\\\ta {\\\\n\\\\t\\\\t\\\\ttext-decoration: none;\\\\n\\\\t\\\\t}\\\\n\\\\n\\\\t\\\\t.image {\\\\n\\\\t\\\\t  height: 1rem;\\\\n\\\\t\\\\t  flex-grow: 4;\\\\n\\\\t\\\\t  flex-shrink: 1;\\\\n\\\\t\\\\t  display: flex;\\\\n\\\\t\\\\t  justify-content: center;\\\\n\\\\t\\\\t  width: 90%;\\\\n      flex-direction: column;\\\\n      align-items: center;\\\\n\\\\t\\\\t}\\\\n    .image img {\\\\n      max-height: 100%;\\\\n      max-width: 100%;\\\\n    }\\\\n\\\\n\\\\t\\\\t.text {\\\\n\\\\t\\\\t\\\\ttext-align: center;\\\\n\\\\t\\\\t\\\\tline-height: 20px;\\\\n\\\\t\\\\t\\\\tfont-size: 14px;\\\\n\\\\t\\\\t\\\\tcolor: #333333;\\\\n\\\\t\\\\t\\\\tpadding: 0 25px;\\\\n\\\\t\\\\t\\\\tline-height: 1.25rem;\\\\n\\\\t\\\\t\\\\tfont-size: 0.875rem;\\\\n\\\\t\\\\t}\\\\n\\\\t\\\\t.title {\\\\n\\\\t\\\\t\\\\tline-height: 1.3125rem;\\\\n\\\\t\\\\t\\\\tfont-size: 1.025rem;\\\\n\\\\t\\\\t}\\\\n\\\\n\\\\t\\\\t.buttons {\\\\n\\\\t\\\\t\\\\twidth: 100%;\\\\n\\\\t\\\\t\\\\tdisplay: flex;\\\\n\\\\t\\\\t\\\\tflex-direction: column;\\\\n\\\\t\\\\t\\\\tfont-size: 1rem;\\\\n\\\\t\\\\t\\\\tline-height: 1.3rem;\\\\n\\\\t\\\\t\\\\ttext-decoration: none;\\\\n\\\\t\\\\t\\\\ttext-align: center;\\\\n\\\\t\\\\t\\\\tbox-sizing: border-box;\\\\n\\\\t\\\\t\\\\tpadding: .8rem;\\\\n\\\\t\\\\t\\\\tpadding-top: .4rem;\\\\n\\\\t\\\\t\\\\tgap: 0.3125rem;\\\\n\\\\t\\\\t}\\\\n\\\\n\\\\t\\\\t.button {\\\\n\\\\t\\\\t\\\\tflex-grow: 1;\\\\n\\\\t\\\\t\\\\tbackground-color: #1473E6;\\\\n\\\\t\\\\t\\\\tcolor: #FFFFFF;\\\\n\\\\t\\\\t\\\\tborder-radius: .25rem;\\\\n\\\\t\\\\t\\\\tcursor: pointer;\\\\n\\\\t\\\\t\\\\tpadding: .3rem;\\\\n\\\\t\\\\t\\\\tgap: .5rem;\\\\n\\\\t\\\\t}\\\\n\\\\n\\\\t\\\\t.btnClose {\\\\n\\\\t\\\\t\\\\tcolor: #000000;\\\\n\\\\t\\\\t}\\\\n\\\\n\\\\t\\\\t.closeBtn {\\\\n\\\\t\\\\t\\\\talign-self: flex-end;\\\\n\\\\t\\\\t\\\\twidth: 1.8rem;\\\\n\\\\t\\\\t\\\\theight: 1.8rem;\\\\n\\\\t\\\\t\\\\tmargin-top: 1rem;\\\\n\\\\t\\\\t\\\\tmargin-right: .3rem;\\\\n\\\\t\\\\t}\\\\n\\\\t</style>\\\\n\\\\t<style type=\\\\\\\"text/css\\\\\\\" id=\\\\\\\"editor-styles\\\\\\\">\\\\n[data-uuid=\\\\\\\"e69adbda-8cfc-4c51-bcab-f8b2fd314d8f\\\\\\\"]  {\\\\n  flex-direction: row !important;\\\\n}\\\\n</style>\\\\n</head>\\\\n\\\\n<body>\\\\n\\\\t<div class=\\\\\\\"body\\\\\\\">\\\\n    <div class=\\\\\\\"closeBtn\\\\\\\" data-btn-style=\\\\\\\"plain\\\\\\\" data-uuid=\\\\\\\"fbc580c2-94c1-43c8-a46b-f66bb8ca8554\\\\\\\">\\\\n  <a class=\\\\\\\"btnClose\\\\\\\" href=\\\\\\\"adbinapp://cancel\\\\\\\">\\\\n    <svg xmlns=\\\\\\\"http://www.w3.org/2000/svg\\\\\\\" height=\\\\\\\"18\\\\\\\" viewbox=\\\\\\\"0 0 18 18\\\\\\\" width=\\\\\\\"18\\\\\\\" class=\\\\\\\"close\\\\\\\">\\\\n  <rect id=\\\\\\\"Canvas\\\\\\\" fill=\\\\\\\"#ffffff\\\\\\\" opacity=\\\\\\\"" + opacity + "\\\\\\\" width=\\\\\\\"18\\\\\\\" height=\\\\\\\"18\\\\\\\" />\\\\n  <path fill=\\\\\\\"currentColor\\\\\\\" xmlns=\\\\\\\"http://www.w3.org/2000/svg\\\\\\\" d=\\\\\\\"M13.2425,3.343,9,7.586,4.7575,3.343a.5.5,0,0,0-.707,0L3.343,4.05a.5.5,0,0,0,0,.707L7.586,9,3.343,13.2425a.5.5,0,0,0,0,.707l.707.7075a.5.5,0,0,0,.707,0L9,10.414l4.2425,4.243a.5.5,0,0,0,.707,0l.7075-.707a.5.5,0,0,0,0-.707L10.414,9l4.243-4.2425a.5.5,0,0,0,0-.707L13.95,3.343a.5.5,0,0,0-.70711-.00039Z\\\\\\\" />\\\\n</svg>\\\\n  </a>\\\\n</div><div class=\\\\\\\"image\\\\\\\" data-uuid=\\\\\\\"88c0afd9-1e3d-4d52-900f-fa08a56ad5e2\\\\\\\">\\\\n<img src=\\\\\\\"https://upload.wikimedia.org/wikipedia/en/thumb/6/6d/Seattle_Mariners_logo_%28low_res%29.svg/1200px-Seattle_Mariners_logo_%28low_res%29.svg.png\\\\\\\" alt=\\\\\\\"\\\\\\\">\\\\n</div><div class=\\\\\\\"text\\\\\\\" data-uuid=\\\\\\\"e7e49562-a365-4d38-be0e-d69cba829cb4\\\\\\\">\\\\n<h3>AJO In App test</h3>\\\\n<p>Locally generated message</p>\\\\n</div><div data-uuid=\\\\\\\"e69adbda-8cfc-4c51-bcab-f8b2fd314d8f\\\\\\\" class=\\\\\\\"buttons\\\\\\\">\\\\n  <a class=\\\\\\\"button\\\\\\\" data-uuid=\\\\\\\"864bd990-fc7f-4b1a-8d45-069c58981eb2\\\\\\\" href=\\\\\\\"adbinapp://dismiss?interaction=closed&js=(function() { return 'inline js return value'; })();\\\\\\\">Dismiss</a>\\\\n</div>\\\\n\\\\t</div>\\\\n\\\\n\\\\n</body></html>\\\",\\\"_xdm\\\":{\\\"mixins\\\":{\\\"_experience\\\":{\\\"customerJourneyManagement\\\":{\\\"messageExecution\\\":{\\\"messageExecutionID\\\":\\\"dummy_message_execution_id_7a237b33-2648-4903-82d1-efa1aac7c60d-all-visitors-everytime\\\",\\\"messageID\\\":\\\"fb31245e-3382-4b3a-a15a-dcf11f463020\\\",\\\"messagePublicationID\\\":\\\"aafe8df1-9c30-496d-ba0c-4b300f8cbabb\\\",\\\"ajoCampaignID\\\":\\\"7a237b33-2648-4903-82d1-efa1aac7c60d\\\",\\\"ajoCampaignVersionID\\\":\\\"38bd427b-f48e-4b3e-a4e1-03033b830d66\\\"},\\\"messageProfile\\\":{\\\"channel\\\":{\\\"_id\\\":\\\"https://ns.adobe.com/xdm/channels/inapp\\\"}}}}}}}}]}]}\",\n" +
                        "        \"id\": \"df6cf615-c12a-42df-bdf2-42d5c8bd9218\"\n" +
                        "      }\n" +
                        "    }\n" +
                        "  ],\n" +
                        "  \"id\": \"d597cdf7-204b-4645-8115-5a0a06a910e0\"\n" +
                        "}"
        )
        val convertedPayload = PayloadFormatUtils.toObjectMap(payload)
        var listPayload = listOf(convertedPayload)
        val edgeResponseEvent = Event.Builder(
                "AEP Response Event Handle",
                "com.adobe.eventType.edge",
                "personalization:decisions"
        ).let {
            val eventData: HashMap<String, Any?> = hashMapOf(
                    "payload" to listPayload,
                    "requestId" to "D158979E-0506-4968-8031-17A6A8A87DA8",
                    "type" to "personalization:decisions",
                    "requestEventId" to "TESTING_ID"
            )
            it.setEventData(eventData)
            it.build()
        }
        MobileCore.dispatchEvent(edgeResponseEvent)
    }
}

class CustomDelegate : PresentationDelegate {
    private var currentMessagePresentable: Presentable<InAppMessage>? = null
    var showMessages = true

    override fun canShow(presentable: Presentable<*>): Boolean {
        if (!isInAppMessage(presentable)) return true

        // can hold this reference for later use
        setCurrentMessage(presentable)

        if(!showMessages) {
            println("message was suppressed: ${presentable.getPresentation().id}")
//            val message = MessagingUtils.getMessageForPresentable(currentMessagePresentable)
//            message?.track("message suppressed", MessagingEdgeEventType.TRIGGER)
        }

        return showMessages
    }

    override fun onShow(presentable: Presentable<*>) {
        if (!isInAppMessage(presentable)) return
        setCurrentMessage(presentable)

        // example: in-line handling of javascript calls in the AJO in-app message html
        // the content callback will contain the output of (function() { return 'inline js return value'; })();
        currentMessagePresentable?.getPresentation()?.eventHandler?.handleJavascriptMessage("handler_name") { content ->
            if (content != null) {
                println("magical handling of our content from js! content is: $content")
//                val message: Message? = MessagingUtils.getMessageForPresentable(currentMessagePresentable)
//                message?.track(content, MessagingEdgeEventType.TRIGGER)
            }
        }

        // example: running javascript on the webview created by the Messaging extension.
        currentMessagePresentable?.getPresentation()?.eventHandler?.evaluateJavascript("(function() { return 'function return value'; })();") { content ->
            if (content != null) {
                println("js function return content is: $content")
            }
        }
    }

    override fun onDismiss(presentable: Presentable<*>) {
        if (!isInAppMessage(presentable)) return
        setCurrentMessage(presentable)
    }

    override fun onHide(presentable: Presentable<*>) {
        setCurrentMessage(presentable)
    }

    override fun onContentLoaded(
        presentable: Presentable<*>,
        presentationContent: PresentationListener.PresentationContent?
    ) {
        setCurrentMessage(presentable)
    }


    fun getLastTriggeredMessage(): Presentable<InAppMessage>? {
        return currentMessagePresentable
    }

    private fun setCurrentMessage(presentable: Presentable<*>) {
        currentMessagePresentable = presentable as Presentable<InAppMessage>
    }

    private fun isInAppMessage(presentable: Presentable<*>): Boolean {
        return presentable.getPresentation() is InAppMessage
    }
}<|MERGE_RESOLUTION|>--- conflicted
+++ resolved
@@ -306,31 +306,6 @@
         binding.btnRefreshInAppMessages.setOnClickListener {
             Messaging.refreshInAppMessages()
         }
-<<<<<<< HEAD
-
-        binding.btnSetPushIdentifier.setOnClickListener {
-            lifecycleScope.launch {
-                // Get new FCM registration token
-                val token = getRegToken()
-                // Log and toast
-                Log.d("btnSetPushIdentifier", token)
-                Toast.makeText(baseContext, "calling setPushIdentifier with $token", Toast.LENGTH_SHORT).show()
-                MobileCore.setPushIdentifier(token)
-            }
-        }
-
-        binding.btnResetIdentities.setOnClickListener {
-            MobileCore.resetIdentities()
-        }
-    }
-
-    private suspend fun getRegToken(): String {
-        val token = Firebase.messaging.token.await()
-        Log.d("getRegToken", "got token: $token")
-
-        return token
-=======
->>>>>>> e1310a7f
     }
 
     private fun setupSwitchListeners() {
@@ -342,22 +317,6 @@
             ).show()
             customMessagingDelegate.showMessages = isChecked
         }
-<<<<<<< HEAD
-
-        binding.pushRegistrationOptimizationSwitch.setOnCheckedChangeListener { _, isChecked ->
-            val message =
-                if (isChecked) "Push sync optimization disabled" else "Push sync optimization enabled"
-            Toast.makeText(
-                this@MainActivity, message,
-                Toast.LENGTH_SHORT
-            ).show()
-            val configMap = mapOf(
-                "messaging.optimizePushSync" to !isChecked
-            )
-            MobileCore.updateConfiguration(configMap)
-        }
-=======
->>>>>>> e1310a7f
     }
 
     private fun handleGeneratedIamValues(parent: AdapterView<*>, pos: Int) {
