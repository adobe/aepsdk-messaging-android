--- conflicted
+++ resolved
@@ -81,26 +81,4 @@
         android:layout_height="wrap_content"
         android:text="Second Activity " />
 
-<<<<<<< HEAD
-    <Switch
-        android:id="@+id/pushRegistrationOptimizationSwitch"
-        android:layout_width="wrap_content"
-        android:layout_height="wrap_content"
-        android:checked="false"
-        android:text="Disable push sync optimization" />
-
-    <Button
-        android:id="@+id/btn_setPushIdentifier"
-        android:layout_width="wrap_content"
-        android:layout_height="wrap_content"
-        android:text="Set push identifier" />
-
-    <Button
-        android:id="@+id/btn_resetIdentities"
-        android:layout_width="wrap_content"
-        android:layout_height="wrap_content"
-        android:text="Reset identities" />
-
-=======
->>>>>>> e1310a7f
 </androidx.appcompat.widget.LinearLayoutCompat>